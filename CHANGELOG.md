--- conflicted
+++ resolved
@@ -5,7 +5,6 @@
 The format is based on [Keep a Changelog](https://keepachangelog.com/en/1.0.0/),
 and this project adheres to the versioning scheme outlined in the [README.md](README.md).
 
-<<<<<<< HEAD
 ## [Unreleased - Stacks 2.1]
 
 This release will contain consensus-breaking changes.
@@ -32,7 +31,7 @@
 - Added envrionement variable `STACKS_LOG_FORMAT_TIME` to set the time format
   stacks-node uses for logging.
   Example: `STACKS_LOG_FORMAT_TIME="%Y-%m-%d %H:%M:%S" cargo stacks-node`
-=======
+
 ## [2.05.0.6.0]
 
 ### Changed
@@ -56,7 +55,6 @@
 - If a node mines an invalid block for some reason, it will no longer stall
   forever.  Instead, it will detect that its last-mined block is not the chain
 tip, and resume mining (#3406).
->>>>>>> a71871a5
 
 ## [2.05.0.5.0]
 
