--- conflicted
+++ resolved
@@ -133,11 +133,6 @@
     elif command == "test":
 
         # commands for testing go here
-<<<<<<< HEAD
-        #webapp_data.update_users()
-        #webapp_data.remove_entry('tetests')
-=======
->>>>>>> 065ec68c
         api_data.remove_entry('testington8')
 
     elif command == "reprocess":
