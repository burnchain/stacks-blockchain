--- conflicted
+++ resolved
@@ -632,121 +632,6 @@
     'value_hash',
 ]
 
-<<<<<<< HEAD
-ACCOUNT_SCHEMA_REQUIRED = [
-    'address',
-    'type',
-    'credit_value',
-    'debit_value',
-    'lock_transfer_block_id',
-    'block_id',
-    'txid',
-    'vtxindex',
-]
-
-GENESIS_BLOCK_VESTING_SCHEDULE = {
-    'type': 'object',
-    'patternProperties': {
-        '^[0-9]+$': {
-            'type': 'integer',
-            'minimum': 0
-        },
-    },
-}
-
-GENESIS_BLOCK_ROW_SCHEMA = {
-    'type': 'object',
-    'properties': {
-        'address': {
-            'type': 'string',
-            'pattern': OP_GENESIS_ADDRESS_PATTERN,
-        },
-        'lock_send': {
-            'type': 'integer',
-            'minimum': 0,
-        },
-        'metadata': {
-            'type': 'string',
-        },
-        'receive_whitelisted': {
-            'type': 'boolean',
-        },
-        'type': {
-            'type': 'string',
-            'pattern': 'STACKS',
-        },
-        'value': {
-            'type': 'integer',
-            'minimum': 0,
-        },
-        'vesting': GENESIS_BLOCK_VESTING_SCHEDULE,
-        'vesting_total': {
-            'type': 'integer',
-            'minimum': 0,
-        },
-    },
-    'required': [
-        'address',
-        'lock_send',
-        'metadata',
-        'receive_whitelisted',
-        'type',
-        'value',
-        'vesting',
-        'vesting_total',
-    ],
-}
-
-GENESIS_BLOCK_HISTORY_SCHEMA = {
-    'type': 'object',
-    'properties': {
-        'keys': {
-            'type': 'object',
-            'patternProperties': {
-                '^[0-9A-Fa-f]+': '.+',
-            },
-        },
-        'commits': {
-            'type': 'array',
-            'items': {
-                'type': 'object',
-                'properties': {
-                    'hash': {
-                        'type': 'string',
-                        'pattern': '^[0-9a-fA-F]$',
-                    },
-                    'body': {
-                        'type': 'string',
-                    },
-                },
-                'required': [
-                    'hash',
-                    'body',
-                ],
-            },
-        },
-    },
-    'required': [
-        'keys',
-        'commits'
-    ],
-}
-
-GENESIS_BLOCK_SCHEMA = {
-    'type': 'object',
-    'properties': {
-        'history': GENESIS_BLOCK_HISTORY_SCHEMA,
-        'rows': {
-            'type': 'array',
-            'items': GENESIS_BLOCK_ROW_SCHEMA,
-        },
-    },
-    'required': [
-        'history',
-        'rows',
-    ],
-}
-=======
 SUBDOMAIN_HISTORY_REQUIRED = [
     'fully_qualified_subdomain',
     'domain',
@@ -762,4 +647,117 @@
     'missing',
     'resolver',
 ]
->>>>>>> 33aaf190
+
+ACCOUNT_SCHEMA_REQUIRED = [
+    'address',
+    'type',
+    'credit_value',
+    'debit_value',
+    'lock_transfer_block_id',
+    'block_id',
+    'txid',
+    'vtxindex',
+]
+
+GENESIS_BLOCK_VESTING_SCHEDULE = {
+    'type': 'object',
+    'patternProperties': {
+        '^[0-9]+$': {
+            'type': 'integer',
+            'minimum': 0
+        },
+    },
+}
+
+GENESIS_BLOCK_ROW_SCHEMA = {
+    'type': 'object',
+    'properties': {
+        'address': {
+            'type': 'string',
+            'pattern': OP_GENESIS_ADDRESS_PATTERN,
+        },
+        'lock_send': {
+            'type': 'integer',
+            'minimum': 0,
+        },
+        'metadata': {
+            'type': 'string',
+        },
+        'receive_whitelisted': {
+            'type': 'boolean',
+        },
+        'type': {
+            'type': 'string',
+            'pattern': 'STACKS',
+        },
+        'value': {
+            'type': 'integer',
+            'minimum': 0,
+        },
+        'vesting': GENESIS_BLOCK_VESTING_SCHEDULE,
+        'vesting_total': {
+            'type': 'integer',
+            'minimum': 0,
+        },
+    },
+    'required': [
+        'address',
+        'lock_send',
+        'metadata',
+        'receive_whitelisted',
+        'type',
+        'value',
+        'vesting',
+        'vesting_total',
+    ],
+}
+
+GENESIS_BLOCK_HISTORY_SCHEMA = {
+    'type': 'object',
+    'properties': {
+        'keys': {
+            'type': 'object',
+            'patternProperties': {
+                '^[0-9A-Fa-f]+': '.+',
+            },
+        },
+        'commits': {
+            'type': 'array',
+            'items': {
+                'type': 'object',
+                'properties': {
+                    'hash': {
+                        'type': 'string',
+                        'pattern': '^[0-9a-fA-F]$',
+                    },
+                    'body': {
+                        'type': 'string',
+                    },
+                },
+                'required': [
+                    'hash',
+                    'body',
+                ],
+            },
+        },
+    },
+    'required': [
+        'keys',
+        'commits'
+    ],
+}
+
+GENESIS_BLOCK_SCHEMA = {
+    'type': 'object',
+    'properties': {
+        'history': GENESIS_BLOCK_HISTORY_SCHEMA,
+        'rows': {
+            'type': 'array',
+            'items': GENESIS_BLOCK_ROW_SCHEMA,
+        },
+    },
+    'required': [
+        'history',
+        'rows',
+    ],
+}
