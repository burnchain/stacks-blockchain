--- conflicted
+++ resolved
@@ -1633,13 +1633,8 @@
 
     let (mut peer, mut keys) = instantiate_pox_peer_with_epoch(
         &burnchain,
-<<<<<<< HEAD
         "test_lp_invariant_extend_trans",
         6008,
-=======
-        "test_invariant_exten_transition",
-        6002,
->>>>>>> 4c639e30
         Some(epochs.clone()),
         Some(&observer),
     );
