--- conflicted
+++ resolved
@@ -107,12 +107,6 @@
     produce_burn_block_do_not_set_height(burnchain_db, par, ops, others)
 }
 
-<<<<<<< HEAD
-use chainstate::burn::distribution::BurnSamplePoint;
-use vm::types::OptionalData;
-
-=======
->>>>>>> 1cdff84d
 fn get_burn_distribution(conn: &Connection, sortition: &SortitionId) -> Vec<BurnSamplePoint> {
     conn.query_row(
         "SELECT data FROM snapshot_burn_distributions WHERE sortition_id = ?",
