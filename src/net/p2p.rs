// Copyright (C) 2013-2020 Blocstack PBC, a public benefit corporation
// Copyright (C) 2020 Stacks Open Internet Foundation
//
// This program is free software: you can redistribute it and/or modify
// it under the terms of the GNU General Public License as published by
// the Free Software Foundation, either version 3 of the License, or
// (at your option) any later version.
//
// This program is distributed in the hope that it will be useful,
// but WITHOUT ANY WARRANTY; without even the implied warranty of
// MERCHANTABILITY or FITNESS FOR A PARTICULAR PURPOSE.  See the
// GNU General Public License for more details.
//
// You should have received a copy of the GNU General Public License
// along with this program.  If not, see <http://www.gnu.org/licenses/>.

use std::mem;

use net::asn::ASEntry4;
use net::db::PeerDB;
use net::Error as net_error;
use net::Neighbor;
use net::NeighborKey;
use net::PeerAddress;

use net::*;

use net::connection::ConnectionOptions;
use net::connection::NetworkReplyHandle;
use net::connection::ReplyHandleHttp;
use net::connection::ReplyHandleP2P;

use net::chat::ConversationP2P;
use net::chat::NeighborStats;

use net::relay::RelayerStats;

use net::download::BlockDownloader;

use net::poll::NetworkPollState;
use net::poll::NetworkState;

use net::db::LocalPeer;

use net::neighbors::*;

use net::prune::*;

use net::server::*;

use net::relay::*;

use util::db::DBConn;
use util::db::Error as db_error;

use util::hash::to_hex;
use util::secp256k1::Secp256k1PublicKey;

use std::sync::mpsc::sync_channel;
use std::sync::mpsc::Receiver;
use std::sync::mpsc::RecvError;
use std::sync::mpsc::SendError;
use std::sync::mpsc::SyncSender;
use std::sync::mpsc::TryRecvError;
use std::sync::mpsc::TrySendError;

use std::net::SocketAddr;

use std::cmp::Ordering;
use std::collections::HashMap;
use std::collections::HashSet;
use std::collections::VecDeque;

use burnchains::Address;
use burnchains::Burnchain;
use burnchains::BurnchainView;
use burnchains::PublicKey;

use chainstate::burn::db::sortdb::{BlockHeaderCache, PoxId, SortitionDB, SortitionId};

use chainstate::stacks::db::StacksChainState;

use chainstate::stacks::{StacksBlockHeader, MAX_BLOCK_LEN, MAX_TRANSACTION_LEN};

use util::get_epoch_time_secs;
use util::log;

use rand::prelude::*;
use rand::thread_rng;

use mio;
use mio::net as mio_net;

use net::inv::*;
use net::relay::*;
use net::rpc::RPCHandlerArgs;

/// inter-thread request to send a p2p message from another thread in this program.
#[derive(Debug)]
pub enum NetworkRequest {
    Ban(Vec<NeighborKey>),
    AdvertizeBlocks(BlocksAvailableMap), // announce to all wanting neighbors that we have these blocks
    AdvertizeMicroblocks(BlocksAvailableMap), // announce to all wanting neighbors that we have these confirmed microblock streams
    Relay(NeighborKey, StacksMessage),
    Broadcast(Vec<RelayData>, StacksMessageType),
}

/// Handle for other threads to use to issue p2p network requests.
/// The "main loop" for sending/receiving data is a select/poll loop, and runs outside of other
/// threads that need a synchronous RPC or a multi-RPC interface.  This object gives those threads
/// a way to issue commands and hear back replies from them.
pub struct NetworkHandle {
    chan_in: SyncSender<NetworkRequest>,
}

/// Internal handle for receiving requests from a NetworkHandle.
/// This is the 'other end' of a NetworkHandle inside the peer network struct.
struct NetworkHandleServer {
    chan_in: Receiver<NetworkRequest>,
}

impl NetworkHandle {
    pub fn new(chan_in: SyncSender<NetworkRequest>) -> NetworkHandle {
        NetworkHandle { chan_in: chan_in }
    }

    /// Send out a command to the p2p thread.  Do not bother waiting for the response.
    /// Error out if the channel buffer is out of space
    fn send_request(&mut self, req: NetworkRequest) -> Result<(), net_error> {
        match self.chan_in.try_send(req) {
            Ok(_) => Ok(()),
            Err(TrySendError::Full(_)) => {
                warn!("P2P handle channel is full");
                Err(net_error::FullHandle)
            }
            Err(TrySendError::Disconnected(_)) => {
                warn!("P2P handle channel is disconnected");
                Err(net_error::InvalidHandle)
            }
        }
    }

    /// Ban a peer
    pub fn ban_peers(&mut self, neighbor_keys: Vec<NeighborKey>) -> Result<(), net_error> {
        let req = NetworkRequest::Ban(neighbor_keys);
        self.send_request(req)
    }

    /// Advertize blocks
    pub fn advertize_blocks(&mut self, blocks: BlocksAvailableMap) -> Result<(), net_error> {
        let req = NetworkRequest::AdvertizeBlocks(blocks);
        self.send_request(req)
    }

    /// Advertize microblocks
    pub fn advertize_microblocks(&mut self, blocks: BlocksAvailableMap) -> Result<(), net_error> {
        let req = NetworkRequest::AdvertizeMicroblocks(blocks);
        self.send_request(req)
    }

    /// Relay a message to a peer via the p2p network thread, expecting no reply.
    /// Called from outside the p2p thread by other threads.
    pub fn relay_signed_message(
        &mut self,
        neighbor_key: NeighborKey,
        msg: StacksMessage,
    ) -> Result<(), net_error> {
        let req = NetworkRequest::Relay(neighbor_key, msg);
        self.send_request(req)
    }

    /// Broadcast a message to our neighbors via the p2p network thread.
    /// Add relay information for each one.
    pub fn broadcast_message(
        &mut self,
        relay_hints: Vec<RelayData>,
        msg: StacksMessageType,
    ) -> Result<(), net_error> {
        let req = NetworkRequest::Broadcast(relay_hints, msg);
        self.send_request(req)
    }
}

impl NetworkHandleServer {
    pub fn new(chan_in: Receiver<NetworkRequest>) -> NetworkHandleServer {
        NetworkHandleServer { chan_in: chan_in }
    }

    pub fn pair(bufsz: usize) -> (NetworkHandleServer, NetworkHandle) {
        let (msg_send, msg_recv) = sync_channel(bufsz);
        let server = NetworkHandleServer::new(msg_recv);
        let client = NetworkHandle::new(msg_send);
        (server, client)
    }
}

#[derive(Debug, Clone, PartialEq, Copy)]
pub enum PeerNetworkWorkState {
    GetPublicIP,
    BlockInvSync,
    BlockDownload,
    AntiEntropy,
    Prune,
}

pub type PeerMap = HashMap<usize, ConversationP2P>;

pub struct PeerNetwork {
    pub local_peer: LocalPeer,
    pub peer_version: u32,
    pub chain_view: BurnchainView,

    pub peerdb: PeerDB,

    // ongoing p2p conversations (either they reached out to us, or we to them)
    pub peers: PeerMap,
    pub sockets: HashMap<usize, mio_net::TcpStream>,
    pub events: HashMap<NeighborKey, usize>,
    pub connecting: HashMap<usize, (mio_net::TcpStream, bool, u64)>, // (socket, outbound?, connection sent timestamp)
    pub bans: HashSet<usize>,

    // ongoing messages the network is sending via the p2p interface (not bound to a specific
    // conversation).
    pub relay_handles: HashMap<usize, VecDeque<ReplyHandleP2P>>,
    pub relayer_stats: RelayerStats,

    // handles for other threads to send/receive data to peers
    handles: VecDeque<NetworkHandleServer>,

    // network I/O
    pub network: Option<NetworkState>,
    p2p_network_handle: usize,
    http_network_handle: usize,

    // info on the burn chain we're tracking
    pub burnchain: Burnchain,

    // connection options
    pub connection_opts: ConnectionOptions,

    // work state -- we can be walking, fetching block inventories, fetching blocks, pruning, etc.
    pub work_state: PeerNetworkWorkState,

    // neighbor walk state
    pub walk: Option<NeighborWalk>,
    pub walk_deadline: u64,
    pub walk_count: u64,
    pub walk_attempts: u64,
    pub walk_retries: u64,
    pub walk_resets: u64,
    pub walk_total_step_count: u64,
    pub walk_pingbacks: HashMap<NeighborAddress, NeighborPingback>, // inbound peers for us to try to ping back and add to our frontier, mapped to (peer_version, network_id, timeout, pubkey)
    pub walk_result: NeighborWalkResult, // last successful neighbor walk result

    // peer block inventory state
    pub inv_state: Option<InvState>,

    // cached view of PoX database
    pub tip_sort_id: SortitionId,
    pub pox_id: PoxId,

    // cached block header hashes, for handling inventory requests
    pub header_cache: BlockHeaderCache,

    // peer block download state
    pub block_downloader: Option<BlockDownloader>,

    // do we need to do a prune at the end of the work state cycle?
    pub do_prune: bool,

    // prune state
    pub prune_deadline: u64,

    // how often we pruned a given inbound/outbound peer
    pub prune_outbound_counts: HashMap<NeighborKey, u64>,
    pub prune_inbound_counts: HashMap<NeighborKey, u64>,

    // http endpoint, used for driving HTTP conversations (some of which we initiate)
    pub http: HttpPeer,

    // our own neighbor address that we bind on
    bind_nk: NeighborKey,

    // our public IP address that we give out in our handshakes
    pub public_ip_learned: bool, // was the IP address given to us, or did we have to go learn it?
    pub public_ip_confirmed: bool, // once we learned the IP address, were we able to confirm it by self-connecting?
    public_ip_requested_at: u64,
    public_ip_learned_at: u64,
    public_ip_reply_handle: Option<ReplyHandleP2P>,
    public_ip_retries: u64,

    // how many loops of the state-machine have occured?
    // Used to coordinate with the chain synchronization logic to ensure that the node has at least
    // begun to download blocks after fetching the next reward cycles' sortitions.
    pub num_state_machine_passes: u64,

    // how many inv syncs have we done?
    pub num_inv_sync_passes: u64,

    // how many downloader passes have we done?
    pub num_downloader_passes: u64,

    // to whom did we send a block or microblock stream as part of our anti-entropy protocol, and
    // when did we send it?
    antientropy_blocks: HashMap<NeighborKey, HashMap<StacksBlockId, u64>>,
    antientropy_microblocks: HashMap<NeighborKey, HashMap<StacksBlockId, u64>>,
    pub antientropy_last_burnchain_tip: BurnchainHeaderHash,

    // pending messages (BlocksAvailable, MicroblocksAvailable, BlocksData, Microblocks) that we
    // can't process yet, but might be able to process on the next chain view update
    pub pending_messages: HashMap<usize, Vec<StacksMessage>>,

    // fault injection -- force disconnects
    fault_last_disconnect: u64,
}

impl PeerNetwork {
    pub fn new(
        peerdb: PeerDB,
        mut local_peer: LocalPeer,
        peer_version: u32,
        burnchain: Burnchain,
        chain_view: BurnchainView,
        connection_opts: ConnectionOptions,
    ) -> PeerNetwork {
        let http = HttpPeer::new(
            local_peer.network_id,
            burnchain.clone(),
            chain_view.clone(),
            connection_opts.clone(),
            0,
        );
        let pub_ip = connection_opts.public_ip_address.clone();
        let pub_ip_learned = pub_ip.is_none();
        local_peer.public_ip_address = pub_ip.clone();

        if connection_opts.disable_inbound_handshakes {
            debug!("{:?}: disable inbound handshakes", &local_peer);
        }
        if connection_opts.disable_inbound_walks {
            debug!("{:?}: disable inbound neighbor walks", &local_peer);
        }

        PeerNetwork {
            local_peer: local_peer,
            peer_version: peer_version,
            chain_view: chain_view,

            peerdb: peerdb,

            peers: PeerMap::new(),
            sockets: HashMap::new(),
            events: HashMap::new(),
            connecting: HashMap::new(),
            bans: HashSet::new(),

            relay_handles: HashMap::new(),
            relayer_stats: RelayerStats::new(),

            handles: VecDeque::new(),
            network: None,
            p2p_network_handle: 0,
            http_network_handle: 0,

            burnchain: burnchain,
            connection_opts: connection_opts,

            work_state: PeerNetworkWorkState::GetPublicIP,

            walk: None,
            walk_deadline: 0,
            walk_attempts: 0,
            walk_retries: 0,
            walk_resets: 0,
            walk_count: 0,
            walk_total_step_count: 0,
            walk_pingbacks: HashMap::new(),
            walk_result: NeighborWalkResult::new(),

            inv_state: None,
            pox_id: PoxId::initial(),
            tip_sort_id: SortitionId([0x00; 32]),
            header_cache: BlockHeaderCache::new(),

            block_downloader: None,

            do_prune: false,

            prune_deadline: 0,
            prune_outbound_counts: HashMap::new(),
            prune_inbound_counts: HashMap::new(),

            http: http,
            bind_nk: NeighborKey {
                network_id: 0,
                peer_version: 0,
                addrbytes: PeerAddress([0u8; 16]),
                port: 0,
            },

            public_ip_learned: pub_ip_learned,
            public_ip_requested_at: 0,
            public_ip_learned_at: 0,
            public_ip_confirmed: false,
            public_ip_reply_handle: None,
            public_ip_retries: 0,

            num_state_machine_passes: 0,
            num_inv_sync_passes: 0,
            num_downloader_passes: 0,

            antientropy_blocks: HashMap::new(),
            antientropy_microblocks: HashMap::new(),
            antientropy_last_burnchain_tip: BurnchainHeaderHash([0u8; 32]),

            pending_messages: HashMap::new(),

            fault_last_disconnect: 0,
        }
    }

    /// start serving.
    pub fn bind(&mut self, my_addr: &SocketAddr, http_addr: &SocketAddr) -> Result<(), net_error> {
        let mut net = NetworkState::new(self.connection_opts.max_sockets)?;

        let p2p_handle = net.bind(my_addr)?;
        let http_handle = net.bind(http_addr)?;

        test_debug!(
            "{:?}: bound on p2p {:?}, http {:?}",
            &self.local_peer,
            my_addr,
            http_addr
        );

        self.network = Some(net);
        self.p2p_network_handle = p2p_handle;
        self.http_network_handle = http_handle;

        self.http.set_server_handle(http_handle);

        self.bind_nk = NeighborKey {
            network_id: self.local_peer.network_id,
            peer_version: self.peer_version,
            addrbytes: PeerAddress::from_socketaddr(my_addr),
            port: my_addr.port(),
        };

        Ok(())
    }

    /// Run a closure with the network state
    pub fn with_network_state<F, R>(
        peer_network: &mut PeerNetwork,
        closure: F,
    ) -> Result<R, net_error>
    where
        F: FnOnce(&mut PeerNetwork, &mut NetworkState) -> Result<R, net_error>,
    {
        let mut net = peer_network.network.take();
        let res = match net {
            Some(ref mut network_state) => closure(peer_network, network_state),
            None => {
                return Err(net_error::NotConnected);
            }
        };
        peer_network.network = net;
        res
    }

    /// Create a network handle for another thread to use to communicate with remote peers
    pub fn new_handle(&mut self, bufsz: usize) -> NetworkHandle {
        let (server, client) = NetworkHandleServer::pair(bufsz);
        self.handles.push_back(server);
        client
    }

    /// Saturate a socket with a reply handle
    /// Return (number of bytes sent, whether or not there's more to send)
    fn do_saturate_p2p_socket(
        convo: &mut ConversationP2P,
        client_sock: &mut mio::net::TcpStream,
        handle: &mut ReplyHandleP2P,
    ) -> Result<(usize, bool), net_error> {
        let mut total_sent = 0;
        let mut flushed;

        loop {
            flushed = handle.try_flush()?;
            let send_res = convo.send(client_sock);
            match send_res {
                Err(e) => {
                    debug!("Failed to send data to socket {:?}: {:?}", client_sock, &e);
                    return Err(e);
                }
                Ok(sz) => {
                    total_sent += sz;
                    if sz == 0 {
                        break;
                    }
                }
            }
        }

        Ok((total_sent, flushed))
    }

    /// Saturate a socket with a reply handle.
    /// Return (number of bytes sent, whether or not there's more to send)
    pub fn saturate_p2p_socket(
        &mut self,
        event_id: usize,
        handle: &mut ReplyHandleP2P,
    ) -> Result<(usize, bool), net_error> {
        let convo_opt = self.peers.get_mut(&event_id);
        if convo_opt.is_none() {
            info!("No open socket for {}", event_id);
            return Err(net_error::PeerNotConnected);
        }

        let socket_opt = self.sockets.get_mut(&event_id);
        if socket_opt.is_none() {
            info!("No open socket for {}", event_id);
            return Err(net_error::PeerNotConnected);
        }

        let convo = convo_opt.unwrap();
        let client_sock = socket_opt.unwrap();

        PeerNetwork::do_saturate_p2p_socket(convo, client_sock, handle)
    }

    /// Send a message to a peer.
    /// Non-blocking -- caller has to call .try_flush() or .flush() on the resulting handle to make sure the data is
    /// actually sent.
    pub fn send_message(
        &mut self,
        neighbor_key: &NeighborKey,
        message: StacksMessage,
        ttl: u64,
    ) -> Result<ReplyHandleP2P, net_error> {
        let event_id_opt = self.events.get(&neighbor_key);
        if event_id_opt.is_none() {
            info!("Not connected to {:?}", &neighbor_key);
            return Err(net_error::NoSuchNeighbor);
        }

        let event_id = *(event_id_opt.unwrap());
        let convo_opt = self.peers.get_mut(&event_id);
        if convo_opt.is_none() {
            info!("No ongoing conversation with {:?}", &neighbor_key);
            return Err(net_error::PeerNotConnected);
        }

        let convo = convo_opt.unwrap();

        let mut rh = convo.send_signed_request(message, ttl)?;
        self.saturate_p2p_socket(event_id, &mut rh)?;

        // caller must send the remainder
        Ok(rh)
    }

    fn add_relay_handle(&mut self, event_id: usize, relay_handle: ReplyHandleP2P) -> () {
        if let Some(handle_list) = self.relay_handles.get_mut(&event_id) {
            handle_list.push_back(relay_handle);
        } else {
            let mut handle_list = VecDeque::new();
            handle_list.push_back(relay_handle);
            self.relay_handles.insert(event_id, handle_list);
        }
    }

    /// Relay a signed message to a peer.
    /// The peer network will take care of sending the data; no need to deal with a reply handle.
    /// Called from _within_ the p2p thread.
    pub fn relay_signed_message(
        &mut self,
        neighbor_key: &NeighborKey,
        message: StacksMessage,
    ) -> Result<(), net_error> {
        let event_id = {
            let event_id_opt = self.events.get(&neighbor_key);
            if event_id_opt.is_none() {
                info!("Not connected to {:?}", &neighbor_key);
                return Err(net_error::NoSuchNeighbor);
            }

            *(event_id_opt.unwrap())
        };

        let convo_opt = self.peers.get_mut(&event_id);
        if convo_opt.is_none() {
            info!("No ongoing conversation with {:?}", &neighbor_key);
            return Err(net_error::PeerNotConnected);
        }

        let convo = convo_opt.unwrap();
        let mut reply_handle = convo.relay_signed_message(message)?;

        let (num_sent, flushed) = self.saturate_p2p_socket(event_id, &mut reply_handle)?;
        if num_sent > 0 || !flushed {
            // keep trying to send
            self.add_relay_handle(event_id, reply_handle);
        }
        Ok(())
    }

    /// Broadcast a message to a list of neighbors
    pub fn broadcast_message(
        &mut self,
        mut neighbor_keys: Vec<NeighborKey>,
        relay_hints: Vec<RelayData>,
        message_payload: StacksMessageType,
    ) -> () {
        debug!(
            "{:?}: Will broadcast '{}' to up to {} neighbors; relayed by {:?}",
            &self.local_peer,
            message_payload.get_message_description(),
            neighbor_keys.len(),
            &relay_hints
        );
        for nk in neighbor_keys.drain(..) {
            if let Some(event_id) = self.events.get(&nk) {
                let event_id = *event_id;
                if let Some(convo) = self.peers.get_mut(&event_id) {
                    // safety check -- don't send to someone who has already been a relayer
                    let mut do_relay = true;
                    if let Some(pubkey) = convo.ref_public_key() {
                        let pubkey_hash = Hash160::from_node_public_key(pubkey);
                        for rhint in relay_hints.iter() {
                            if rhint.peer.public_key_hash == pubkey_hash {
                                do_relay = false;
                                break;
                            }
                        }
                    }
                    if !do_relay {
                        debug!(
                            "{:?}: Do not broadcast '{}' to {:?}: it has already relayed it",
                            &self.local_peer,
                            message_payload.get_message_description(),
                            &nk
                        );
                        continue;
                    }

                    match convo.sign_and_forward(
                        &self.local_peer,
                        &self.chain_view,
                        relay_hints.clone(),
                        message_payload.clone(),
                    ) {
                        Ok(rh) => {
                            debug!(
                                "{:?}: Broadcasted '{}' to {:?}",
                                &self.local_peer,
                                message_payload.get_message_description(),
                                &nk
                            );
                            self.add_relay_handle(event_id, rh);
                        }
                        Err(e) => {
                            warn!(
                                "{:?}: Failed to broadcast message to {:?}: {:?}",
                                &self.local_peer, nk, &e
                            );
                        }
                    }
                } else {
                    debug!(
                        "{:?}: No open conversation for {:?}; will not broadcast {:?} to it",
                        &self.local_peer,
                        &nk,
                        message_payload.get_message_description()
                    );
                }
            } else {
                debug!(
                    "{:?}: No connection open to {:?}; will not broadcast {:?} to it",
                    &self.local_peer,
                    &nk,
                    message_payload.get_message_description()
                );
            }
        }
        debug!(
            "{:?}: Done broadcasting '{}",
            &self.local_peer,
            message_payload.get_message_description()
        );
    }

    /// Count how many outbound conversations are going on
    pub fn count_outbound_conversations(peers: &PeerMap) -> u64 {
        let mut ret = 0;
        for (_, convo) in peers.iter() {
            if convo.stats.outbound {
                ret += 1;
            }
        }
        ret
    }

    /// Count how many connections to a given IP address we have
    pub fn count_ip_connections(
        ipaddr: &SocketAddr,
        sockets: &HashMap<usize, mio_net::TcpStream>,
    ) -> u64 {
        let mut ret = 0;
        for (_, socket) in sockets.iter() {
            match socket.peer_addr() {
                Ok(addr) => {
                    if addr.ip() == ipaddr.ip() {
                        ret += 1;
                    }
                }
                Err(_) => {}
            };
        }
        ret
    }

    /// Connect to a peer.
    /// Idempotent -- will not re-connect if already connected.
    /// Fails if the peer is denied.
    pub fn connect_peer(&mut self, neighbor: &NeighborKey) -> Result<usize, net_error> {
        self.connect_peer_deny_checks(neighbor, true)
    }

    /// Connect to a peer, optionally checking our deny information.
    /// Idempotent -- will not re-connect if already connected.
    /// Fails if the peer is denied.
    fn connect_peer_deny_checks(
        &mut self,
        neighbor: &NeighborKey,
        check_denied: bool,
    ) -> Result<usize, net_error> {
        debug!("{:?}: connect to {:?}", &self.local_peer, neighbor);

        if check_denied {
            // don't talk to our bind address
            if self.is_bound(neighbor) {
                debug!(
                    "{:?}: do not connect to myself at {:?}",
                    &self.local_peer, neighbor
                );
                return Err(net_error::Denied);
            }

            // don't talk if denied
            if PeerDB::is_peer_denied(
                &self.peerdb.conn(),
                neighbor.network_id,
                &neighbor.addrbytes,
                neighbor.port,
            )? {
                debug!(
                    "{:?}: Neighbor {:?} is denied; will not connect",
                    &self.local_peer, neighbor
                );
                return Err(net_error::Denied);
            }
        }

        // already connected?
        if let Some(event_id) = self.get_event_id(neighbor) {
            debug!(
                "{:?}: already connected to {:?} as event {}",
                &self.local_peer, neighbor, event_id
            );
            return Ok(event_id);
        }

        let next_event_id = match self.network {
            None => {
                test_debug!("{:?}: network not connected", &self.local_peer);
                return Err(net_error::NotConnected);
            }
            Some(ref mut network) => {
                let sock = NetworkState::connect(&neighbor.addrbytes.to_socketaddr(neighbor.port))?;
                let hint_event_id = network.next_event_id()?;
                let registered_event_id =
                    network.register(self.p2p_network_handle, hint_event_id, &sock)?;

                self.connecting
                    .insert(registered_event_id, (sock, true, get_epoch_time_secs()));
                registered_event_id
            }
        };

        Ok(next_event_id)
    }

    /// Given a list of neighbors keys, find the _set_ of neighbor keys that represent unique
    /// connections.  This is used by the broadcast logic to ensure that we only send a message to
    /// a peer once, even if we have both an inbound and outbound connection to it.
    fn coalesce_neighbors(&self, neighbors: Vec<NeighborKey>) -> Vec<NeighborKey> {
        let mut seen = HashSet::new();
        let mut unique = HashSet::new();
        for nk in neighbors.into_iter() {
            if seen.contains(&nk) {
                continue;
            }

            unique.insert(nk.clone());

            // don't include its reciprocal connection
            if let Some(event_id) = self.events.get(&nk) {
                if let Some(other_event_id) = self.find_reciprocal_event(*event_id) {
                    if let Some(other_convo) = self.peers.get(&other_event_id) {
                        let other_nk = other_convo.to_neighbor_key();
                        seen.insert(other_nk);
                        seen.insert(nk);
                    }
                }
            }
        }
        unique.into_iter().collect::<Vec<NeighborKey>>()
    }

    /// Sample the available connections to broadcast on.
    /// Up to MAX_BROADCAST_OUTBOUND_PEERS outbound connections will be used.
    /// Up to MAX_BROADCAST_INBOUND_PEERS inbound connections will be used.
    /// The outbound will be sampled according to their AS distribution
    /// The inbound will be sampled according to how rarely they send duplicate messages.
    /// The final set of message recipients will be coalesced -- if we have an inbound and outbound
    /// connection to the same neighbor, only one connection will be used.
    fn sample_broadcast_peers<R: RelayPayload>(
        &self,
        relay_hints: &Vec<RelayData>,
        payload: &R,
    ) -> Result<Vec<NeighborKey>, net_error> {
        // coalesce
        let mut outbound_neighbors = vec![];
        let mut inbound_neighbors = vec![];

        for (_, convo) in self.peers.iter() {
            if !convo.is_authenticated() {
                continue;
            }
            let nk = convo.to_neighbor_key();
            if convo.is_outbound() {
                outbound_neighbors.push(nk);
            } else {
                inbound_neighbors.push(nk);
            }
        }

        let mut outbound_dist = self
            .relayer_stats
            .get_outbound_relay_rankings(&self.peerdb, &outbound_neighbors)?;
        let mut inbound_dist = self.relayer_stats.get_inbound_relay_rankings(
            &inbound_neighbors,
            payload,
            RELAY_DUPLICATE_INFERENCE_WARMUP,
        );

        let mut relay_pubkhs = HashSet::new();
        for rhint in relay_hints {
            relay_pubkhs.insert(rhint.peer.public_key_hash.clone());
        }

        // don't send a message to anyone who sent this message to us
        for (_, convo) in self.peers.iter() {
            if let Some(pubkey) = convo.ref_public_key() {
                let pubkey_hash = Hash160::from_node_public_key(pubkey);
                if relay_pubkhs.contains(&pubkey_hash) {
                    let nk = convo.to_neighbor_key();
                    debug!(
                        "{:?}: Do not forward {} to {:?}, since it already saw this message",
                        &self.local_peer,
                        payload.get_id(),
                        &nk
                    );
                    outbound_dist.remove(&nk);
                    inbound_dist.remove(&nk);
                }
            }
        }

        debug!(
            "Inbound recipient distribution (out of {}): {:?}",
            inbound_neighbors.len(),
            &inbound_dist
        );
        debug!(
            "Outbound recipient distribution (out of {}): {:?}",
            outbound_neighbors.len(),
            &outbound_dist
        );

        let mut outbound_sample =
            RelayerStats::sample_neighbors(outbound_dist, MAX_BROADCAST_OUTBOUND_RECEIVERS);
        let mut inbound_sample =
            RelayerStats::sample_neighbors(inbound_dist, MAX_BROADCAST_INBOUND_RECEIVERS);

        debug!(
            "Inbound recipients (out of {}): {:?}",
            inbound_neighbors.len(),
            &inbound_sample
        );
        debug!(
            "Outbound recipients (out of {}): {:?}",
            outbound_neighbors.len(),
            &outbound_sample
        );

        outbound_sample.append(&mut inbound_sample);
        let ret = self.coalesce_neighbors(outbound_sample);

        debug!("All recipients (out of {}): {:?}", ret.len(), &ret);
        Ok(ret)
    }

    /// Dispatch a single request from another thread.
    pub fn dispatch_request(&mut self, request: NetworkRequest) -> Result<(), net_error> {
        match request {
            NetworkRequest::Ban(neighbor_keys) => {
                for neighbor_key in neighbor_keys.iter() {
                    debug!("Request to ban {:?}", neighbor_key);
                    match self.events.get(neighbor_key) {
                        Some(event_id) => {
                            debug!("Will ban {:?} (event {})", neighbor_key, event_id);
                            self.bans.insert(*event_id);
                        }
                        None => {}
                    }
                }
                Ok(())
            }
            NetworkRequest::AdvertizeBlocks(blocks) => {
                if !(cfg!(test) && self.connection_opts.disable_block_advertisement) {
                    self.advertize_blocks(blocks)?;
                }
                Ok(())
            }
            NetworkRequest::AdvertizeMicroblocks(mblocks) => {
                if !(cfg!(test) && self.connection_opts.disable_block_advertisement) {
                    self.advertize_microblocks(mblocks)?;
                }
                Ok(())
            }
            NetworkRequest::Relay(neighbor_key, msg) => self
                .relay_signed_message(&neighbor_key, msg)
                .and_then(|_| Ok(())),
            NetworkRequest::Broadcast(relay_hints, msg) => {
                // pick some neighbors. Note that only some messages can be broadcasted.
                let neighbor_keys = match msg {
                    StacksMessageType::Blocks(ref data) => {
                        // send to each neighbor that needs one
                        let mut all_neighbors = HashSet::new();
                        for (_, block) in data.blocks.iter() {
                            let mut neighbors = self.sample_broadcast_peers(&relay_hints, block)?;
                            for nk in neighbors.drain(..) {
                                all_neighbors.insert(nk);
                            }
                        }
                        Ok(all_neighbors.into_iter().collect())
                    }
                    StacksMessageType::Microblocks(ref data) => {
                        // send to each neighbor that needs at least one
                        let mut all_neighbors = HashSet::new();
                        for mblock in data.microblocks.iter() {
                            let mut neighbors =
                                self.sample_broadcast_peers(&relay_hints, mblock)?;
                            for nk in neighbors.drain(..) {
                                all_neighbors.insert(nk);
                            }
                        }
                        Ok(all_neighbors.into_iter().collect())
                    }
                    StacksMessageType::Transaction(ref data) => {
                        self.sample_broadcast_peers(&relay_hints, data)
                    }
                    _ => {
                        // not suitable for broadcast
                        return Err(net_error::InvalidMessage);
                    }
                }?;
                self.broadcast_message(neighbor_keys, relay_hints, msg);
                Ok(())
            }
        }
    }

    /// Process any handle requests from other threads.
    /// Returns the number of requests dispatched.
    /// This method does not block.
    fn dispatch_requests(&mut self) {
        let mut to_remove = vec![];
        let mut messages = vec![];
        let mut responses = vec![];

        // receive all in-bound requests
        for i in 0..self.handles.len() {
            match self.handles.get(i) {
                Some(ref handle) => {
                    loop {
                        // drain all inbound requests
                        let inbound_request_res = handle.chan_in.try_recv();
                        match inbound_request_res {
                            Ok(inbound_request) => {
                                messages.push((i, inbound_request));
                            }
                            Err(TryRecvError::Empty) => {
                                // nothing to do
                                break;
                            }
                            Err(TryRecvError::Disconnected) => {
                                // dead; remove
                                to_remove.push(i);
                                break;
                            }
                        }
                    }
                }
                None => {}
            }
        }

        // dispatch all in-bound requests from waiting threads
        for (i, inbound_request) in messages {
            let inbound_str = format!("{:?}", &inbound_request);
            let dispatch_res = self.dispatch_request(inbound_request);
            responses.push((i, inbound_str, dispatch_res));
        }

        for (i, inbound_str, dispatch_res) in responses {
            if let Err(e) = dispatch_res {
                warn!(
                    "P2P client channel {}: request '{:?}' failed: '{:?}'",
                    i, &inbound_str, &e
                );
            }
        }

        // clear out dead handles
        to_remove.reverse();
        for i in to_remove {
            self.handles.remove(i);
        }
    }

    /// Process ban requests.  Update the deny in the peer database.  Return the vec of event IDs to disconnect from.
    fn process_bans(&mut self) -> Result<Vec<usize>, net_error> {
        if cfg!(test) && self.connection_opts.disable_network_bans {
            return Ok(vec![]);
        }

        let mut tx = self.peerdb.tx_begin()?;
        let mut disconnect = vec![];
        for event_id in self.bans.drain() {
            let (neighbor_key, neighbor_info_opt) = match self.peers.get(&event_id) {
                Some(convo) => match Neighbor::from_conversation(&tx, convo)? {
                    Some(neighbor) => {
                        if neighbor.is_allowed() {
                            debug!(
                                "Misbehaving neighbor {:?} is allowed; will not punish",
                                &neighbor.addr
                            );
                            continue;
                        }
                        (convo.to_neighbor_key(), Some(neighbor))
                    }
                    None => {
                        test_debug!(
                            "No such neighbor in peer DB, but will ban nevertheless: {:?}",
                            convo.to_neighbor_key()
                        );
                        (convo.to_neighbor_key(), None)
                    }
                },
                None => {
                    continue;
                }
            };

            disconnect.push(event_id);

            let now = get_epoch_time_secs();
            let penalty = if let Some(neighbor_info) = neighbor_info_opt {
                if neighbor_info.denied < 0
                    || (neighbor_info.denied as u64) < now + DENY_MIN_BAN_DURATION
                {
                    now + DENY_MIN_BAN_DURATION
                } else {
                    // already recently penalized; make ban length grow exponentially
                    if ((neighbor_info.denied as u64) - now) * 2 < DENY_BAN_DURATION {
                        now + ((neighbor_info.denied as u64) - now) * 2
                    } else {
                        now + DENY_BAN_DURATION
                    }
                }
            } else {
                now + DENY_BAN_DURATION
            };

            debug!(
                "Ban peer {:?} for {}s until {}",
                &neighbor_key,
                penalty - now,
                penalty
            );

            PeerDB::set_deny_peer(
                &mut tx,
                neighbor_key.network_id,
                &neighbor_key.addrbytes,
                neighbor_key.port,
                penalty,
            )?;
        }

        tx.commit()?;
        Ok(disconnect)
    }

    /// Get the neighbor if we know of it and it's public key is unexpired.
    fn lookup_peer(
        &self,
        cur_block_height: u64,
        peer_addr: &SocketAddr,
    ) -> Result<Option<Neighbor>, net_error> {
        let conn = self.peerdb.conn();
        let addrbytes = PeerAddress::from_socketaddr(peer_addr);
        let neighbor_opt = PeerDB::get_peer(
            conn,
            self.local_peer.network_id,
            &addrbytes,
            peer_addr.port(),
        )
        .map_err(net_error::DBError)?;

        match neighbor_opt {
            None => Ok(None),
            Some(neighbor) => {
                if neighbor.expire_block < cur_block_height {
                    Ok(Some(neighbor))
                } else {
                    Ok(None)
                }
            }
        }
    }

    /// Get number of inbound connections we're servicing
    pub fn num_peers(&self) -> usize {
        self.sockets.len()
    }

    /// Is a node with the given public key hash registered?
    /// Return the event IDs if so
    pub fn get_pubkey_events(&self, pubkh: &Hash160) -> Vec<usize> {
        let mut ret = vec![];
        for (event_id, convo) in self.peers.iter() {
            if convo.is_authenticated() {
                if let Some(convo_pubkh) = convo.get_public_key_hash() {
                    if convo_pubkh == *pubkh {
                        ret.push(*event_id);
                    }
                }
            }
        }
        ret
    }

    /// Find the neighbor key bound to an event ID
    pub fn get_event_neighbor_key(&self, event_id: usize) -> Option<NeighborKey> {
        for (nk, eid) in self.events.iter() {
            if *eid == event_id {
                return Some(nk.clone());
            }
        }
        None
    }

    /// Is an event ID connecting?
    pub fn is_connecting(&self, event_id: usize) -> bool {
        self.connecting.contains_key(&event_id)
    }

    /// Is this neighbor key the same as the one that represents our p2p bind address?
    pub fn is_bound(&self, neighbor_key: &NeighborKey) -> bool {
        self.bind_nk.network_id == neighbor_key.network_id
            && self.bind_nk.addrbytes == neighbor_key.addrbytes
            && self.bind_nk.port == neighbor_key.port
    }

    /// Check to see if we can register the given socket
    /// * we can't have registered this neighbor already
    /// * if this is inbound, we can't add more than self.num_clients
    pub fn can_register_peer(
        &mut self,
        neighbor_key: &NeighborKey,
        outbound: bool,
    ) -> Result<(), net_error> {
        // don't talk to our bind address
        if self.is_bound(neighbor_key) {
            debug!(
                "{:?}: do not register myself at {:?}",
                &self.local_peer, neighbor_key
            );
            return Err(net_error::Denied);
        }

        // denied?
        if PeerDB::is_peer_denied(
            &self.peerdb.conn(),
            neighbor_key.network_id,
            &neighbor_key.addrbytes,
            neighbor_key.port,
        )? {
            info!(
                "{:?}: Peer {:?} is denied; dropping",
                &self.local_peer, neighbor_key
            );
            return Err(net_error::Denied);
        }

        // already connected?
        if let Some(event_id) = self.get_event_id(&neighbor_key) {
            test_debug!(
                "{:?}: already connected to {:?} on event {}",
                &self.local_peer,
                &neighbor_key,
                event_id
            );
            return Err(net_error::AlreadyConnected(event_id, neighbor_key.clone()));
        }

        // consider rate-limits on in-bound peers
        let num_outbound = PeerNetwork::count_outbound_conversations(&self.peers);
        if !outbound && (self.peers.len() as u64) - num_outbound >= self.connection_opts.num_clients
        {
            // too many inbounds
            info!("{:?}: Too many inbound connections", &self.local_peer);
            return Err(net_error::TooManyPeers);
        }

        Ok(())
    }

    /// Check to see if we can register a peer with a given public key in a given direction
    pub fn can_register_peer_with_pubkey(
        &mut self,
        nk: &NeighborKey,
        outbound: bool,
        pubkh: &Hash160,
    ) -> Result<(), net_error> {
        // can't talk to myself
        let my_pubkey_hash = Hash160::from_node_public_key(&Secp256k1PublicKey::from_private(
            &self.local_peer.private_key,
        ));
        if pubkh == &my_pubkey_hash {
            return Err(net_error::ConnectionCycle);
        }

        self.can_register_peer(nk, outbound).and_then(|_| {
            let other_events = self.get_pubkey_events(pubkh);
            if other_events.len() > 0 {
                for event_id in other_events.into_iter() {
                    if let Some(convo) = self.peers.get(&event_id) {
                        // only care if we're trying to connect in the same direction
                        if outbound == convo.is_outbound() {
                            let nk = self
                                .get_event_neighbor_key(event_id)
                                .ok_or(net_error::PeerNotConnected)?;
                            return Err(net_error::AlreadyConnected(event_id, nk));
                        }
                    }
                }
            }
            return Ok(());
        })
    }

    /// Low-level method to register a socket/event pair on the p2p network interface.
    /// Call only once the socket is registered with the underlying poller (so we can detect
    /// connection events).  If this method fails for some reason, it'll de-register the socket
    /// from the poller.
    /// outbound is true if we are the peer that started the connection (otherwise it's false)
    fn register_peer(
        &mut self,
        event_id: usize,
        socket: mio_net::TcpStream,
        outbound: bool,
    ) -> Result<(), net_error> {
        let client_addr = match socket.peer_addr() {
            Ok(addr) => addr,
            Err(e) => {
                debug!(
                    "{:?}: Failed to get peer address of {:?}: {:?}",
                    &self.local_peer, &socket, &e
                );
                self.deregister_socket(event_id, socket);
                return Err(net_error::SocketError);
            }
        };

        let neighbor_opt = match self.lookup_peer(self.chain_view.burn_block_height, &client_addr) {
            Ok(neighbor_opt) => neighbor_opt,
            Err(e) => {
                debug!("Failed to look up peer {}: {:?}", client_addr, &e);
                self.deregister_socket(event_id, socket);
                return Err(e);
            }
        };

        // NOTE: the neighbor_key will have the same network_id as the remote peer, and the same
        // major version number in the peer_version.  The chat logic won't accept any messages for
        // which this is not true.  Comparison and Hashing are defined for neighbor keys
        // appropriately, so it's okay for us to use self.peer_version and
        // self.local_peer.network_id here for the remote peer's neighbor key.
        let (pubkey_opt, neighbor_key) = match neighbor_opt {
            Some(neighbor) => (Some(neighbor.public_key.clone()), neighbor.addr),
            None => (
                None,
                NeighborKey::from_socketaddr(
                    self.peer_version,
                    self.local_peer.network_id,
                    &client_addr,
                ),
            ),
        };

        match self.can_register_peer(&neighbor_key, outbound) {
            Ok(_) => {}
            Err(e) => {
                debug!(
                    "{:?}: Could not register peer {:?}: {:?}",
                    &self.local_peer, &neighbor_key, &e
                );
                self.deregister_socket(event_id, socket);
                return Err(e);
            }
        }

        let mut new_convo = ConversationP2P::new(
            self.local_peer.network_id,
            self.peer_version,
            &self.burnchain,
            &client_addr,
            &self.connection_opts,
            outbound,
            event_id,
        );
        new_convo.set_public_key(pubkey_opt);

        debug!(
            "{:?}: Registered {} as event {} ({:?},outbound={})",
            &self.local_peer, &client_addr, event_id, &neighbor_key, outbound
        );

        assert!(!self.sockets.contains_key(&event_id));
        assert!(!self.peers.contains_key(&event_id));

        self.sockets.insert(event_id, socket);
        self.peers.insert(event_id, new_convo);
        self.events.insert(neighbor_key, event_id);

        Ok(())
    }

    /// Are we connected to a remote host already?
    pub fn is_registered(&self, neighbor_key: &NeighborKey) -> bool {
        self.events.contains_key(neighbor_key)
    }

    /// Get the event ID associated with a neighbor key
    pub fn get_event_id(&self, neighbor_key: &NeighborKey) -> Option<usize> {
        let event_id_opt = match self.events.get(neighbor_key) {
            Some(eid) => Some(*eid),
            None => None,
        };
        event_id_opt
    }

    /// Get a ref to a conversation given a neighbor key
    pub fn get_convo(&self, neighbor_key: &NeighborKey) -> Option<&ConversationP2P> {
        match self.events.get(neighbor_key) {
            Some(event_id) => self.peers.get(event_id),
            None => None,
        }
    }

    /// Get a ref to a conversation given its event ID
    pub fn get_peer_convo(&self, event_id: usize) -> Option<&ConversationP2P> {
        self.peers.get(&event_id)
    }

    /// Deregister a socket from our p2p network instance.
    fn deregister_socket(&mut self, event_id: usize, socket: mio_net::TcpStream) -> () {
        match self.network {
            Some(ref mut network) => {
                let _ = network.deregister(event_id, &socket);
            }
            None => {}
        }
    }

    /// Deregister a socket/event pair
    pub fn deregister_peer(&mut self, event_id: usize) -> () {
        debug!("{:?}: Disconnect event {}", &self.local_peer, event_id);

        let mut nk_remove: Vec<NeighborKey> = vec![];
        for (neighbor_key, ev_id) in self.events.iter() {
            if *ev_id == event_id {
                nk_remove.push(neighbor_key.clone());
            }
        }
        for nk in nk_remove.into_iter() {
            // remove event state
            self.events.remove(&nk);

            // remove inventory state
            match self.inv_state {
                Some(ref mut inv_state) => {
                    debug!(
                        "{:?}: Remove inventory state for {:?}",
                        &self.local_peer, &nk
                    );
                    inv_state.del_peer(&nk);
                }
                None => {}
            }
        }

        match self.network {
            None => {}
            Some(ref mut network) => {
                // deregister socket if connected and registered already
                if let Some(socket) = self.sockets.remove(&event_id) {
                    let _ = network.deregister(event_id, &socket);
                }
                // deregister socket if still connecting
                if let Some((socket, ..)) = self.connecting.remove(&event_id) {
                    let _ = network.deregister(event_id, &socket);
                }
            }
        }

        self.relay_handles.remove(&event_id);
        self.peers.remove(&event_id);
        self.pending_messages.remove(&event_id);
    }

    /// Deregister by neighbor key
    pub fn deregister_neighbor(&mut self, neighbor_key: &NeighborKey) -> () {
        debug!("Disconnect from {:?}", neighbor_key);
        let event_id = match self.events.get(&neighbor_key) {
            None => {
                return;
            }
            Some(eid) => *eid,
        };
        self.deregister_peer(event_id);
    }

    /// Deregister and ban a neighbor
    pub fn deregister_and_ban_neighbor(&mut self, neighbor: &NeighborKey) -> () {
        debug!("Disconnect from and ban {:?}", neighbor);
        match self.events.get(neighbor) {
            Some(event_id) => {
                self.bans.insert(*event_id);
            }
            None => {}
        }

        self.relayer_stats.process_neighbor_ban(neighbor);
        self.deregister_neighbor(neighbor);
    }

    /// Sign a p2p message to be sent to a particular peer we're having a conversation with.
    /// The peer must already be connected.
    pub fn sign_for_peer(
        &mut self,
        peer_key: &NeighborKey,
        message_payload: StacksMessageType,
    ) -> Result<StacksMessage, net_error> {
        match self.events.get(&peer_key) {
            None => {
                // not connected
                debug!("Could not sign for peer {:?}: not connected", peer_key);
                Err(net_error::PeerNotConnected)
            }
            Some(event_id) => match self.peers.get_mut(&event_id) {
                None => Err(net_error::PeerNotConnected),
                Some(ref mut convo) => convo.sign_message(
                    &self.chain_view,
                    &self.local_peer.private_key,
                    message_payload,
                ),
            },
        }
    }

    /// Process new inbound TCP connections we just accepted.
    /// Returns the event IDs of sockets we need to register
    fn process_new_sockets(
        &mut self,
        poll_state: &mut NetworkPollState,
    ) -> Result<Vec<usize>, net_error> {
        if self.network.is_none() {
            test_debug!("{:?}: network not connected", &self.local_peer);
            return Err(net_error::NotConnected);
        }

        let mut registered = vec![];

        for (hint_event_id, client_sock) in poll_state.new.drain() {
            let event_id = match self.network {
                Some(ref mut network) => {
                    // add to poller
                    let event_id = match network.register(
                        self.p2p_network_handle,
                        hint_event_id,
                        &client_sock,
                    ) {
                        Ok(event_id) => event_id,
                        Err(e) => {
                            warn!("Failed to register {:?}: {:?}", &client_sock, &e);
                            continue;
                        }
                    };

                    // event ID already used?
                    if self.peers.contains_key(&event_id) {
                        warn!(
                            "Already have an event {}: {:?}",
                            event_id,
                            self.peers.get(&event_id)
                        );
                        let _ = network.deregister(event_id, &client_sock);
                        continue;
                    }

                    event_id
                }
                None => {
                    test_debug!("{:?}: network not connected", &self.local_peer);
                    return Err(net_error::NotConnected);
                }
            };

            // start tracking it
            if let Err(_e) = self.register_peer(event_id, client_sock, false) {
                // NOTE: register_peer will deregister the socket for us
                continue;
            }
            registered.push(event_id);
        }

        Ok(registered)
    }

    /// Process network traffic on a p2p conversation.
    /// Returns list of unhandled messages, and whether or not the convo is still alive.
    fn process_p2p_conversation(
        local_peer: &LocalPeer,
        peerdb: &mut PeerDB,
        sortdb: &SortitionDB,
        pox_id: &PoxId,
        chainstate: &mut StacksChainState,
        header_cache: &mut BlockHeaderCache,
        chain_view: &BurnchainView,
        event_id: usize,
        client_sock: &mut mio_net::TcpStream,
        convo: &mut ConversationP2P,
    ) -> Result<(Vec<StacksMessage>, bool), net_error> {
        // get incoming bytes and update the state of this conversation.
        let mut convo_dead = false;
        let recv_res = convo.recv(client_sock);
        match recv_res {
            Err(e) => {
                match e {
                    net_error::PermanentlyDrained => {
                        // socket got closed, but we might still have pending unsolicited messages
                        debug!(
                            "{:?}: Remote peer disconnected event {} (socket {:?})",
                            local_peer, event_id, &client_sock
                        );
                    }
                    _ => {
                        debug!(
                            "{:?}: Failed to receive data on event {} (socket {:?}): {:?}",
                            local_peer, event_id, &client_sock, &e
                        );
                    }
                }
                convo_dead = true;
            }
            Ok(_) => {}
        }

        // react to inbound messages -- do we need to send something out, or fulfill requests
        // to other threads?  Try to chat even if the recv() failed, since we'll want to at
        // least drain the conversation inbox.
        let chat_res = convo.chat(
            local_peer,
            peerdb,
            sortdb,
            pox_id,
            chainstate,
            header_cache,
            chain_view,
        );
        let unhandled = match chat_res {
            Err(e) => {
                debug!(
                    "Failed to converse on event {} (socket {:?}): {:?}",
                    event_id, &client_sock, &e
                );
                convo_dead = true;
                vec![]
            }
            Ok(unhandled_messages) => unhandled_messages,
        };

        if !convo_dead {
            // (continue) sending out data in this conversation, if the conversation is still
            // ongoing
            let send_res = convo.send(client_sock);
            match send_res {
                Err(e) => {
                    debug!(
                        "Failed to send data to event {} (socket {:?}): {:?}",
                        event_id, &client_sock, &e
                    );
                    convo_dead = true;
                }
                Ok(_) => {}
            }
        }

        Ok((unhandled, !convo_dead))
    }

    /// Process any newly-connecting sockets
    fn process_connecting_sockets(&mut self, poll_state: &mut NetworkPollState) -> () {
        for event_id in poll_state.ready.iter() {
            if self.connecting.contains_key(event_id) {
                let (socket, outbound, _) = self.connecting.remove(event_id).unwrap();
                let sock_str = format!("{:?}", &socket);
                if let Err(_e) = self.register_peer(*event_id, socket, outbound) {
                    debug!(
                        "{:?}: Failed to register connecting socket on event {} ({}): {:?}",
                        &self.local_peer, event_id, sock_str, &_e
                    );
                } else {
                    debug!(
                        "{:?}: Registered peer on event {}: {:?} (outbound={})",
                        &self.local_peer, event_id, sock_str, outbound
                    );
                }
            }
        }
    }

    /// Process sockets that are ready, but specifically inbound or outbound only.
    /// Advance the state of all such conversations with remote peers.
    /// Return the list of events that correspond to failed conversations, as well as the set of
    /// unhandled messages grouped by event_id.
    fn process_ready_sockets(
        &mut self,
        sortdb: &SortitionDB,
        chainstate: &mut StacksChainState,
        poll_state: &mut NetworkPollState,
    ) -> (Vec<usize>, HashMap<usize, Vec<StacksMessage>>) {
        let mut to_remove = vec![];
        let mut unhandled: HashMap<usize, Vec<StacksMessage>> = HashMap::new();

        for event_id in &poll_state.ready {
            if !self.sockets.contains_key(&event_id) {
                test_debug!("Rogue socket event {}", event_id);
                to_remove.push(*event_id);
                continue;
            }

            let client_sock_opt = self.sockets.get_mut(&event_id);
            if client_sock_opt.is_none() {
                test_debug!("No such socket event {}", event_id);
                to_remove.push(*event_id);
                continue;
            }
            let client_sock = client_sock_opt.unwrap();

            match self.peers.get_mut(event_id) {
                Some(ref mut convo) => {
                    // activity on a p2p socket
                    debug!("{:?}: process p2p data from {:?}", &self.local_peer, convo);
                    let mut convo_unhandled = match PeerNetwork::process_p2p_conversation(
                        &self.local_peer,
                        &mut self.peerdb,
                        sortdb,
                        &self.pox_id,
                        chainstate,
                        &mut self.header_cache,
                        &self.chain_view,
                        *event_id,
                        client_sock,
                        convo,
                    ) {
                        Ok((convo_unhandled, alive)) => {
                            if !alive {
                                test_debug!("Connection to {:?} is no longer alive", &convo);
                                to_remove.push(*event_id);
                            }
                            convo_unhandled
                        }
                        Err(_e) => {
                            test_debug!("Connection to {:?} failed: {:?}", &convo, &_e);
                            to_remove.push(*event_id);
                            continue;
                        }
                    };

                    // forward along unhandled messages from this peer
                    if unhandled.contains_key(event_id) {
                        unhandled
                            .get_mut(event_id)
                            .unwrap()
                            .append(&mut convo_unhandled);
                    } else {
                        unhandled.insert(*event_id, convo_unhandled);
                    }
                }
                None => {
                    warn!("Rogue event {} for socket {:?}", event_id, &client_sock);
                    to_remove.push(*event_id);
                }
            }
        }

        (to_remove, unhandled)
    }

    /// Get stats for a neighbor
    pub fn get_neighbor_stats(&self, nk: &NeighborKey) -> Option<NeighborStats> {
        match self.events.get(&nk) {
            None => None,
            Some(eid) => match self.peers.get(&eid) {
                None => None,
                Some(ref convo) => Some(convo.stats.clone()),
            },
        }
    }

    /// Update peer connections as a result of a peer graph walk.
    /// -- Drop broken connections.
    /// -- Update our frontier.
    /// -- Prune our frontier if it gets too big.
    fn process_neighbor_walk(&mut self, walk_result: NeighborWalkResult) -> () {
        for broken in walk_result.broken_connections.iter() {
            self.deregister_and_ban_neighbor(broken);
        }

        for dead in walk_result.dead_connections.iter() {
            self.deregister_neighbor(dead);
        }

        for replaced in walk_result.replaced_neighbors.iter() {
            self.deregister_neighbor(replaced);
        }

        // store for later
        self.walk_result = walk_result;
    }

    /// Queue up pings to everyone we haven't spoken to in a while to let them know that we're still
    /// alive.
    pub fn queue_ping_heartbeats(&mut self) -> () {
        let now = get_epoch_time_secs();
        let mut relay_handles = HashMap::new();
        for (_, convo) in self.peers.iter_mut() {
            if convo.is_outbound()
                && convo.is_authenticated()
                && convo.stats.last_handshake_time > 0
                && convo.stats.last_send_time
                    + (convo.heartbeat as u64)
                    + self.connection_opts.neighbor_request_timeout
                    < now
            {
                // haven't talked to this neighbor in a while
                let payload = StacksMessageType::Ping(PingData::new());
                let ping_res =
                    convo.sign_message(&self.chain_view, &self.local_peer.private_key, payload);

                match ping_res {
                    Ok(ping) => {
                        // NOTE: use "relay" here because we don't intend to wait for a reply
                        // (the conversational logic will update our measure of this node's uptime)
                        match convo.relay_signed_message(ping) {
                            Ok(handle) => {
                                relay_handles.insert(convo.conn_id, handle);
                            }
                            Err(_e) => {
                                debug!("Outbox to {:?} is full; cannot ping", &convo);
                            }
                        };
                    }
                    Err(e) => {
                        debug!("Unable to create ping message for {:?}: {:?}", &convo, &e);
                    }
                };
            }
        }
        for (event_id, handle) in relay_handles.drain() {
            self.add_relay_handle(event_id, handle);
        }
    }

    /// Remove unresponsive peers
    fn disconnect_unresponsive(&mut self) -> usize {
        let now = get_epoch_time_secs();
        let mut to_remove = vec![];
        for (event_id, (socket, _, ts)) in self.connecting.iter() {
            if ts + self.connection_opts.connect_timeout < now {
                debug!("{:?}: Disconnect unresponsive connecting peer {:?} (event {}): timed out after {} ({} < {})s", &self.local_peer, socket, event_id, self.connection_opts.timeout, ts + self.connection_opts.timeout, now);
                to_remove.push(*event_id);
            }
        }

        for (event_id, convo) in self.peers.iter() {
            if convo.is_authenticated() {
                // have handshaked with this remote peer
                if convo.stats.last_contact_time
                    + (convo.peer_heartbeat as u64)
                    + self.connection_opts.neighbor_request_timeout
                    < now
                {
                    // we haven't heard from this peer in too long a time
                    debug!(
                        "{:?}: Disconnect unresponsive authenticated peer {:?}: {} + {} + {} < {}",
                        &self.local_peer,
                        &convo,
                        convo.stats.last_contact_time,
                        convo.peer_heartbeat,
                        self.connection_opts.neighbor_request_timeout,
                        now
                    );
                    to_remove.push(*event_id);
                }
            } else {
                // have not handshaked with this remote peer
                if convo.instantiated + self.connection_opts.handshake_timeout < now {
                    debug!(
                        "{:?}: Disconnect unresponsive unauthenticated peer {:?}: {} + {} < {}",
                        &self.local_peer,
                        &convo,
                        convo.instantiated,
                        self.connection_opts.handshake_timeout,
                        now
                    );
                    to_remove.push(*event_id);
                }
            }
        }

        let ret = to_remove.len();
        for event_id in to_remove.into_iter() {
            self.deregister_peer(event_id);
        }
        ret
    }

    /// Prune inbound and outbound connections if we can
    fn prune_connections(&mut self) -> () {
        if cfg!(test) && self.connection_opts.disable_network_prune {
            return;
        }

        test_debug!("Prune connections");
        let mut safe: HashSet<usize> = HashSet::new();
        let now = get_epoch_time_secs();

        // don't prune allowed peers
        for (nk, event_id) in self.events.iter() {
            let neighbor = match PeerDB::get_peer(
                self.peerdb.conn(),
                self.local_peer.network_id,
                &nk.addrbytes,
                nk.port,
            ) {
                Ok(neighbor_opt) => match neighbor_opt {
                    Some(n) => n,
                    None => {
                        continue;
                    }
                },
                Err(e) => {
                    debug!("Failed to query {:?}: {:?}", &nk, &e);
                    return;
                }
            };
            if neighbor.allowed < 0 || (neighbor.allowed as u64) > now {
                test_debug!(
                    "{:?}: event {} is allowed: {:?}",
                    &self.local_peer,
                    event_id,
                    &nk
                );
                safe.insert(*event_id);
            }
        }

        // if we're in the middle of a peer walk, then don't prune any outbound connections it established
        // (yet)
        match self.walk {
            Some(ref walk) => {
                for event_id in walk.events.iter() {
                    safe.insert(*event_id);
                }
            }
            None => {}
        };

        self.prune_frontier(&safe);
    }

    /// Regenerate our session private key and re-handshake with everyone.
    fn rekey(&mut self, old_local_peer_opt: Option<&LocalPeer>) -> () {
        assert!(old_local_peer_opt.is_some());
        let _old_local_peer = old_local_peer_opt.unwrap();

        // begin re-key
        let mut msgs = HashMap::new();
        for (event_id, convo) in self.peers.iter_mut() {
            let nk = convo.to_neighbor_key();
            let handshake_data = HandshakeData::from_local_peer(&self.local_peer);
            let handshake = StacksMessageType::Handshake(handshake_data);

            debug!(
                "{:?}: send re-key Handshake ({:?} --> {:?}) to {:?}",
                &self.local_peer,
                &to_hex(
                    &Secp256k1PublicKey::from_private(&_old_local_peer.private_key)
                        .to_bytes_compressed()
                ),
                &to_hex(
                    &Secp256k1PublicKey::from_private(&self.local_peer.private_key)
                        .to_bytes_compressed()
                ),
                &nk
            );

            if let Ok(msg) =
                convo.sign_message(&self.chain_view, &_old_local_peer.private_key, handshake)
            {
                msgs.insert(nk, (*event_id, msg));
            }
        }

        for (nk, (event_id, msg)) in msgs.drain() {
            match self.send_message(&nk, msg, self.connection_opts.neighbor_request_timeout) {
                Ok(handle) => {
                    self.add_relay_handle(event_id, handle);
                }
                Err(e) => {
                    info!("Failed to rekey to {:?}: {:?}", &nk, &e);
                }
            }
        }
    }

    /// Flush relayed message handles, but don't block.
    /// Drop broken handles.
    /// Return the list of broken conversation event IDs
    fn flush_relay_handles(&mut self) -> Vec<usize> {
        let mut broken = vec![];
        let mut drained = vec![];

        // flush each outgoing conversation
        for (event_id, handle_list) in self.relay_handles.iter_mut() {
            if handle_list.len() == 0 {
                drained.push(*event_id);
                continue;
            }

            if let (Some(ref mut socket), Some(ref mut convo)) =
                (self.sockets.get_mut(event_id), self.peers.get_mut(event_id))
            {
                while handle_list.len() > 0 {
                    let handle = handle_list.front_mut().unwrap();

                    debug!("Flush relay handle to {:?} ({:?})", socket, convo);
                    let (num_sent, flushed) =
                        match PeerNetwork::do_saturate_p2p_socket(convo, socket, handle) {
                            Ok(x) => x,
                            Err(e) => {
                                info!("Broken connection on event {}: {:?}", event_id, &e);
                                broken.push(*event_id);
                                break;
                            }
                        };

                    if flushed && num_sent == 0 {
                        // message fully sent
                        let handle = handle_list.pop_front().unwrap();

                        // if we're expecting a reply, go consume it out of the underlying
                        // connection
                        if handle.expects_reply() {
                            if let Ok(msg) = handle.try_recv() {
                                debug!(
                                    "Got back internal message {} seq {}",
                                    msg.get_message_name(),
                                    msg.request_id()
                                );
                            }
                        }
                        continue;
                    } else if num_sent == 0 {
                        // saturated
                        break;
                    }
                }
            }
        }

        for empty in drained.drain(..) {
            self.relay_handles.remove(&empty);
        }

        broken
    }

    /// Update the state of our neighbor walk.
    /// Return true if we finish, and true if we're throttled
    fn do_network_neighbor_walk(&mut self) -> Result<bool, net_error> {
        if cfg!(test) && self.connection_opts.disable_neighbor_walk {
            test_debug!("neighbor walk is disabled");
            return Ok(true);
        }

        if self.do_prune {
            // wait until we do a prune before we try and find new neighbors
            return Ok(true);
        }

        // walk the peer graph and deal with new/dropped connections
        let (done, walk_result_opt) = self.walk_peer_graph();
        match walk_result_opt {
            None => {}
            Some(walk_result) => {
                // remember to prune later, if need be
                self.do_prune = walk_result.do_prune;
                self.process_neighbor_walk(walk_result);
            }
        }
        Ok(done)
    }

    /// Begin the process of learning this peer's public IP address.
    /// Return Ok(finished with this step)
    /// Return Err(..) on failure
    fn begin_learn_public_ip(&mut self) -> Result<bool, net_error> {
        if self.peers.len() == 0 {
            return Err(net_error::NoSuchNeighbor);
        }

        debug!("{:?}: begin obtaining public IP address", &self.local_peer);

        // pick a random outbound conversation to one of the initial neighbors
        let mut idx = thread_rng().gen::<usize>() % self.peers.len();
        for _ in 0..self.peers.len() + 1 {
            let event_id = match self.peers.keys().skip(idx).next() {
                Some(eid) => *eid,
                None => {
                    idx = 0;
                    continue;
                }
            };
            idx = (idx + 1) % self.peers.len();

            if let Some(convo) = self.peers.get_mut(&event_id) {
                if !convo.is_authenticated() || !convo.is_outbound() {
                    continue;
                }

                if !PeerDB::is_initial_peer(
                    self.peerdb.conn(),
                    convo.peer_network_id,
                    &convo.peer_addrbytes,
                    convo.peer_port,
                )? {
                    continue;
                }

                debug!("Ask {:?} for my IP address", &convo);

                let nonce = thread_rng().gen::<u32>();
                let natpunch_request = convo
                    .sign_message(
                        &self.chain_view,
                        &self.local_peer.private_key,
                        StacksMessageType::NatPunchRequest(nonce),
                    )
                    .map_err(|e| {
                        info!("Failed to sign NAT punch request: {:?}", &e);
                        e
                    })?;

                let mut rh = convo
                    .send_signed_request(natpunch_request, self.connection_opts.timeout)
                    .map_err(|e| {
                        info!("Failed to send NAT punch request: {:?}", &e);
                        e
                    })?;

                self.saturate_p2p_socket(event_id, &mut rh).map_err(|e| {
                    info!("Failed to saturate NAT punch socket on event {}", &event_id);
                    e
                })?;

                self.public_ip_reply_handle = Some(rh);
                break;
            }
        }

        if self.public_ip_reply_handle.is_none() {
            // no one to talk to
            debug!(
                "{:?}: Did not find any outbound neighbors to ask for a NAT punch reply",
                &self.local_peer
            );
        }
        return Ok(true);
    }

    /// Disconnect from all peers
    fn disconnect_all(&mut self) -> () {
        let mut all_event_ids = vec![];
        for (eid, _) in self.peers.iter() {
            all_event_ids.push(*eid);
        }

        for eid in all_event_ids.into_iter() {
            self.deregister_peer(eid);
        }
    }

    /// Learn this peer's public IP address.
    /// If it was given to us directly, then we can just skip this step.
    /// Once learned, we'll confirm it by trying to self-connect.
    fn do_learn_public_ip(&mut self) -> Result<bool, net_error> {
        if self.public_ip_reply_handle.is_none() {
            if !self.begin_learn_public_ip()? {
                return Ok(false);
            }

            // began request
            self.public_ip_requested_at = get_epoch_time_secs();
            self.public_ip_retries += 1;
        }

        let rh_opt = self.public_ip_reply_handle.take();
        if let Some(mut rh) = rh_opt {
            debug!(
                "{:?}: waiting for NatPunchReply on event {}",
                &self.local_peer,
                rh.get_event_id()
            );

            if let Err(e) = self.saturate_p2p_socket(rh.get_event_id(), &mut rh) {
                info!(
                    "{:?}: Failed to query my public IP address: {:?}",
                    &self.local_peer, &e
                );
                return Err(e);
            }

            match rh.try_send_recv() {
                Ok(message) => match message.payload {
                    StacksMessageType::NatPunchReply(data) => {
                        // peer offers us our public IP address.
                        info!(
                            "{:?}: learned that my IP address is {:?}",
                            &self.local_peer, &data.addrbytes
                        );
                        self.public_ip_confirmed = true;
                        self.public_ip_learned_at = get_epoch_time_secs();
                        self.public_ip_retries = 0;

                        // if our IP address changed, then disconnect witih everyone
                        let old_ip = self.local_peer.public_ip_address.clone();
                        self.local_peer.public_ip_address =
                            Some((data.addrbytes, self.bind_nk.port));

                        if old_ip != self.local_peer.public_ip_address {
                            info!("IP address changed from {:?} to {:?}; closing all connections and re-establishing them", &old_ip, &self.local_peer.public_ip_address);
                            self.disconnect_all();
                        }
                        return Ok(true);
                    }
                    other_payload => {
                        debug!(
                            "{:?}: Got unexpected payload {:?}",
                            &self.local_peer, &other_payload
                        );

                        // restart
                        return Err(net_error::InvalidMessage);
                    }
                },
                Err(req_res) => match req_res {
                    Ok(same_req) => {
                        // try again
                        self.public_ip_reply_handle = Some(same_req);
                        return Ok(false);
                    }
                    Err(e) => {
                        // disconnected
                        debug!(
                            "{:?}: Failed to get a NatPunchReply reply: {:?}",
                            &self.local_peer, &e
                        );
                        return Err(e);
                    }
                },
            }
        }

        return Ok(true);
    }

    /// Do we need to (re)fetch our public IP?
    fn need_public_ip(&mut self) -> bool {
        if !self.public_ip_learned {
            // IP was given, not learned.  nothing to do
            test_debug!("{:?}: IP address was given to us", &self.local_peer);
            return false;
        }
        if self.local_peer.public_ip_address.is_some()
            && self.public_ip_learned_at + self.connection_opts.public_ip_timeout
                >= get_epoch_time_secs()
        {
            // still fresh
            test_debug!("{:?}: learned IP address is still fresh", &self.local_peer);
            return false;
        }
        let throttle_timeout = if self.local_peer.public_ip_address.is_none() {
            self.connection_opts.public_ip_request_timeout
        } else {
            self.connection_opts.public_ip_timeout
        };

        if self.public_ip_retries > self.connection_opts.public_ip_max_retries {
            if self.public_ip_requested_at + throttle_timeout >= get_epoch_time_secs() {
                // throttle
                debug!(
                    "{:?}: throttle public IP request (max retries {} exceeded) until {}",
                    &self.local_peer,
                    self.public_ip_retries,
                    self.public_ip_requested_at + throttle_timeout
                );
                return false;
            } else {
                // try again
                self.public_ip_retries = 0;
            }
        }

        return true;
    }

    /// Reset all state for querying our public IP address
    fn public_ip_reset(&mut self) {
        debug!("{:?}: reset public IP query state", &self.local_peer);

        self.public_ip_reply_handle = None;
        self.public_ip_confirmed = false;

        if self.public_ip_learned {
            // will go relearn it if it wasn't given
            self.local_peer.public_ip_address = None;
        }
    }

    /// Learn our publicly-routable IP address
    fn do_get_public_ip(&mut self) -> Result<bool, net_error> {
        if !self.need_public_ip() {
            return Ok(true);
        }
        if self.local_peer.public_ip_address.is_some()
            && self.public_ip_requested_at + self.connection_opts.public_ip_request_timeout
                >= get_epoch_time_secs()
        {
            // throttle
            debug!(
                "{:?}: throttle public IP request query until {}",
                &self.local_peer,
                self.public_ip_requested_at + self.connection_opts.public_ip_request_timeout
            );
            return Ok(true);
        }

        match self.do_learn_public_ip() {
            Ok(b) => {
                if !b {
                    test_debug!("{:?}: try do_learn_public_ip again", &self.local_peer);
                    return Ok(false);
                }
            }
            Err(e) => {
                test_debug!(
                    "{:?}: failed to learn public IP: {:?}",
                    &self.local_peer,
                    &e
                );
                self.public_ip_reset();

                match e {
                    net_error::NoSuchNeighbor => {
                        // haven't connected to anyone yet
                        return Ok(true);
                    }
                    _ => {
                        return Err(e);
                    }
                };
            }
        }
        Ok(true)
    }

    /// Update the state of our neighbors' block inventories.
    /// Return true if we finish
    fn do_network_inv_sync(&mut self, sortdb: &SortitionDB) -> Result<(bool, bool), net_error> {
        if cfg!(test) && self.connection_opts.disable_inv_sync {
            test_debug!("{:?}: inv sync is disabled", &self.local_peer);
            return Ok((true, false));
        }

        if self.inv_state.is_none() {
            self.init_inv_sync(sortdb);
        }

        // synchronize peer block inventories
        let (done, throttled, broken_neighbors, dead_neighbors) = self.sync_inventories(sortdb)?;

        // disconnect and ban broken peers
        for broken in broken_neighbors.into_iter() {
            self.deregister_and_ban_neighbor(&broken);
        }

        // disconnect from dead connections
        for dead in dead_neighbors.into_iter() {
            self.deregister_neighbor(&dead);
        }

        Ok((done, throttled))
    }

    /// Download blocks, and add them to our network result.
    fn do_network_block_download(
        &mut self,
        sortdb: &SortitionDB,
        chainstate: &mut StacksChainState,
        dns_client: &mut DNSClient,
        network_result: &mut NetworkResult,
    ) -> Result<bool, net_error> {
        if cfg!(test) && self.connection_opts.disable_block_download {
            test_debug!("{:?}: block download is disabled", &self.local_peer);
            return Ok(true);
        }

        if self.block_downloader.is_none() {
            self.init_block_downloader();
        }

        let (
            done,
            at_chain_tip,
            old_pox_id,
            mut blocks,
            mut microblocks,
            mut broken_http_peers,
            mut broken_p2p_peers,
        ) = self.download_blocks(sortdb, chainstate, dns_client)?;

        network_result.download_pox_id = old_pox_id;
        network_result.blocks.append(&mut blocks);
        network_result
            .confirmed_microblocks
            .append(&mut microblocks);

        if cfg!(test) {
            let mut block_set = HashSet::new();
            let mut microblock_set = HashSet::new();

            for (_, block, _) in network_result.blocks.iter() {
                if block_set.contains(&block.block_hash()) {
                    test_debug!("Duplicate block {}", block.block_hash());
                }
                block_set.insert(block.block_hash());
            }

            for (_, mblocks, _) in network_result.confirmed_microblocks.iter() {
                for mblock in mblocks.iter() {
                    if microblock_set.contains(&mblock.block_hash()) {
                        test_debug!("Duplicate microblock {}", mblock.block_hash());
                    }
                    microblock_set.insert(mblock.block_hash());
                }
            }
        }

        let _ = PeerNetwork::with_network_state(self, |ref mut network, ref mut network_state| {
            for dead_event in broken_http_peers.drain(..) {
                debug!(
                    "{:?}: De-register broken HTTP connection {}",
                    &network.local_peer, dead_event
                );
                network.http.deregister_http(network_state, dead_event);
            }
            Ok(())
        });

        for broken_neighbor in broken_p2p_peers.drain(..) {
            debug!(
                "{:?}: De-register broken neighbor {:?}",
                &self.local_peer, &broken_neighbor
            );
            self.deregister_and_ban_neighbor(&broken_neighbor);
        }

        if done && at_chain_tip {
            self.num_downloader_passes += 1;
        }

        Ok(done && at_chain_tip)
    }

    /// Find the next block to push
    fn find_next_push_block(
        &mut self,
        nk: &NeighborKey,
        reward_cycle: u64,
        height: u64,
        sortdb: &SortitionDB,
        chainstate: &StacksChainState,
        local_blocks_inv: &BlocksInvData,
        block_stats: &NeighborBlockStats,
    ) -> Result<Option<(ConsensusHash, StacksBlock)>, net_error> {
        let start_block_height = self.burnchain.reward_cycle_to_block_height(reward_cycle);
        if !local_blocks_inv.has_ith_block((height - start_block_height) as u16) {
            return Ok(None);
        }
        if block_stats.inv.get_block_height() >= height && !block_stats.inv.has_ith_block(height) {
            let ancestor_sn = match self.get_ancestor_sortition_snapshot(sortdb, height) {
                Ok(sn) => sn,
                Err(e) => {
                    debug!(
                        "{:?}: Failed to query ancestor block height {}: {:?}",
                        &self.local_peer, height, &e
                    );
                    return Ok(None);
                }
            };

            let index_block_hash = StacksBlockHeader::make_index_block_hash(
                &ancestor_sn.consensus_hash,
                &ancestor_sn.winning_stacks_block_hash,
            );
            let block = match StacksChainState::load_block(
                &chainstate.blocks_path,
                &ancestor_sn.consensus_hash,
                &ancestor_sn.winning_stacks_block_hash,
            )? {
                Some(block) => block,
                None => {
                    debug!(
                        "{:?}: No such block {}",
                        &self.local_peer, &index_block_hash
                    );
                    return Ok(None);
                }
            };

            debug!(
                "{:?}: Peer {:?} is missing Stacks block {} from height {}, which we have",
                &self.local_peer, nk, &index_block_hash, height
            );
            return Ok(Some((ancestor_sn.consensus_hash, block)));
        } else {
            return Ok(None);
        }
    }

    /// Find the next confirmed microblock stream to push.
    fn find_next_push_microblocks(
        &mut self,
        nk: &NeighborKey,
        reward_cycle: u64,
        height: u64,
        sortdb: &SortitionDB,
        chainstate: &StacksChainState,
        local_blocks_inv: &BlocksInvData,
        block_stats: &NeighborBlockStats,
    ) -> Result<Option<(StacksBlockId, Vec<StacksMicroblock>)>, net_error> {
        let start_block_height = self.burnchain.reward_cycle_to_block_height(reward_cycle);
        if !local_blocks_inv.has_ith_microblock_stream((height - start_block_height) as u16) {
            return Ok(None);
        }
        if block_stats.inv.get_block_height() >= height
            && !block_stats.inv.has_ith_microblock_stream(height)
        {
            let ancestor_sn = match self.get_ancestor_sortition_snapshot(sortdb, height) {
                Ok(sn) => sn,
                Err(e) => {
                    debug!(
                        "{:?}: Failed to query ancestor block height {}: {:?}",
                        &self.local_peer, height, &e
                    );
                    return Ok(None);
                }
            };

            let block_info = match StacksChainState::load_staging_block_info(
                &chainstate.db(),
                &StacksBlockHeader::make_index_block_hash(
                    &ancestor_sn.consensus_hash,
                    &ancestor_sn.winning_stacks_block_hash,
                ),
            ) {
                Ok(Some(x)) => x,
                Ok(None) => {
                    debug!(
                        "{:?}: No block stored for {}/{}",
                        &self.local_peer,
                        &ancestor_sn.consensus_hash,
                        &ancestor_sn.winning_stacks_block_hash,
                    );
                    return Ok(None);
                }
                Err(e) => {
                    debug!(
                        "{:?}: Failed to query header info of {}/{}: {:?}",
                        &self.local_peer,
                        &ancestor_sn.consensus_hash,
                        &ancestor_sn.winning_stacks_block_hash,
                        &e
                    );
                    return Ok(None);
                }
            };

            let microblocks = match StacksChainState::load_processed_microblock_stream_fork(
                &chainstate.db(),
                &block_info.parent_consensus_hash,
                &block_info.parent_anchored_block_hash,
                &block_info.parent_microblock_hash,
            ) {
                Ok(Some(mblocks)) => mblocks,
                Ok(None) => {
                    debug!(
                        "{:?}: No processed microblocks in-between {}/{} and {}/{}",
                        &self.local_peer,
                        &block_info.parent_consensus_hash,
                        &block_info.parent_anchored_block_hash,
                        &block_info.consensus_hash,
                        &block_info.anchored_block_hash,
                    );
                    return Ok(None);
                }
                Err(e) => {
                    debug!("{:?}: Failed to load processed microblocks in-between {}/{} and {}/{}: {:?}",
                           &self.local_peer,
                           &block_info.parent_consensus_hash,
                           &block_info.parent_anchored_block_hash,
                           &block_info.consensus_hash,
                           &block_info.anchored_block_hash,
                           &e
                    );
                    return Ok(None);
                }
            };

            let index_block_hash = StacksBlockHeader::make_index_block_hash(
                &block_info.parent_consensus_hash,
                &block_info.parent_anchored_block_hash,
            );
            debug!(
                "{:?}: Peer {:?} is missing Stacks microblocks {} from height {}, which we have",
                &self.local_peer, nk, &index_block_hash, height
            );
            return Ok(Some((index_block_hash, microblocks)));
        } else {
            return Ok(None);
        }
    }

    /// Push any blocks and microblock streams that we're holding onto out to our neighbors, if we have no public inbound
    /// connections.
    fn try_push_local_data(
        &mut self,
        sortdb: &SortitionDB,
        chainstate: &StacksChainState,
    ) -> Result<(), net_error> {
        // only run anti-entropy once our burnchain view changes
        if self.chain_view.burn_block_hash == self.antientropy_last_burnchain_tip {
            return Ok(());
        }
        self.antientropy_last_burnchain_tip = self.chain_view.burn_block_hash;

        let num_public_inbound = self.count_public_inbound();
        debug!(
            "{:?}: Number of public inbound neighbors: {}",
            &self.local_peer, num_public_inbound
        );

        if num_public_inbound > 0 {
            return Ok(());
        }

        if self.relay_handles.len() as u64
            > self.connection_opts.max_block_push + self.connection_opts.max_microblock_push
        {
            // overwhelmed
            debug!(
                "{:?}: too many relay handles ({}), skipping anti-entropy",
                &self.local_peer,
                self.relay_handles.len()
            );
            return Ok(());
        }

        if self.inv_state.is_none() {
            // nothing to do
            return Ok(());
        }

        let mut total_blocks_to_broadcast = 0;
        let mut total_microblocks_to_broadcast = 0;
        let mut lowest_reward_cycle_with_missing_block = HashMap::new();
        let mut neighbor_keys = vec![];
        for (nk, _) in self.events.iter() {
            neighbor_keys.push(nk.clone());
        }

        debug!(
            "{:?}: Run anti-entropy protocol for {} neighbors",
            &self.local_peer,
            &neighbor_keys.len()
        );
        if neighbor_keys.len() == 0 {
            return Ok(());
        }

        for reward_cycle in (0..(self.pox_id.len() as u64)).rev() {
            let local_blocks_inv = match self.get_local_blocks_inv(sortdb, chainstate, reward_cycle)
            {
                Ok(inv) => inv,
                Err(e) => {
                    debug!(
                        "{:?}: Failed to load local blocks inventory for reward cycle {}: {:?}",
                        &self.local_peer, reward_cycle, &e
                    );
                    continue;
                }
            };

            debug!(
                "{:?}: Local blocks inventory for reward cycle {} is {:?}",
                &self.local_peer, reward_cycle, &local_blocks_inv
            );

            let mut blocks_to_broadcast = HashMap::new();
            let mut microblocks_to_broadcast = HashMap::new();

            let start_block_height = self.burnchain.reward_cycle_to_block_height(reward_cycle);
            for nk in neighbor_keys.iter() {
                if total_blocks_to_broadcast >= self.connection_opts.max_block_push
                    && total_microblocks_to_broadcast >= self.connection_opts.max_microblock_push
                {
                    break;
                }
                let (blocks, microblocks) = match self.with_neighbor_blocks_inv(
                    nk,
                    |ref mut network, ref mut block_stats| {
                        let mut local_blocks = vec![];
                        let mut local_microblocks = vec![];

                        for height in start_block_height
                            ..network
                                .burnchain
                                .reward_cycle_to_block_height(reward_cycle + 1)
                        {
                            if total_blocks_to_broadcast < network.connection_opts.max_block_push
                                && local_blocks.len() < BLOCKS_PUSHED_MAX as usize
                            {
                                if let Some((consensus_hash, block)) = network
                                    .find_next_push_block(
                                        nk,
                                        reward_cycle,
                                        height,
                                        sortdb,
                                        chainstate,
                                        &local_blocks_inv,
                                        block_stats,
                                    )?
                                {
                                    let index_block_hash = StacksBlockHeader::make_index_block_hash(
                                        &consensus_hash,
                                        &block.block_hash(),
                                    );

                                    // have we recently tried to push this out yet?
                                    if let Some(ref mut push_set) =
                                        network.antientropy_blocks.get_mut(nk)
                                    {
                                        if let Some(ts) = push_set.get(&index_block_hash) {
                                            if *ts
                                                < get_epoch_time_secs()
                                                    + network.connection_opts.antientropy_retry
                                            {
                                                // tried pushing this block recently
                                                continue;
                                            }
                                        } else {
                                            push_set
                                                .insert(index_block_hash, get_epoch_time_secs());
                                        }
                                    } else {
                                        let mut pushed = HashMap::new();
                                        pushed.insert(index_block_hash, get_epoch_time_secs());
                                        network.antientropy_blocks.insert(nk.clone(), pushed);
                                    }

                                    local_blocks.push((consensus_hash, block));

                                    if !lowest_reward_cycle_with_missing_block.contains_key(nk) {
                                        lowest_reward_cycle_with_missing_block
                                            .insert(nk.clone(), reward_cycle);
                                    }

                                    total_blocks_to_broadcast += 1;
                                }
                            }

                            if total_microblocks_to_broadcast
                                < network.connection_opts.max_microblock_push
                            {
                                if let Some((index_block_hash, microblocks)) = network
                                    .find_next_push_microblocks(
                                        nk,
                                        reward_cycle,
                                        height,
                                        sortdb,
                                        chainstate,
                                        &local_blocks_inv,
                                        block_stats,
                                    )?
                                {
                                    // have we recently tried to push this out yet?
                                    if let Some(ref mut push_set) =
                                        network.antientropy_microblocks.get_mut(nk)
                                    {
                                        if let Some(ts) = push_set.get(&index_block_hash) {
                                            if *ts
                                                < get_epoch_time_secs()
                                                    + network.connection_opts.antientropy_retry
                                            {
                                                // tried pushing this microblock stream recently
                                                continue;
                                            }
                                        } else {
                                            push_set.insert(
                                                index_block_hash.clone(),
                                                get_epoch_time_secs(),
                                            );
                                        }
                                    } else {
                                        let mut pushed = HashMap::new();
                                        pushed.insert(index_block_hash, get_epoch_time_secs());
                                        network.antientropy_microblocks.insert(nk.clone(), pushed);
                                    }

                                    local_microblocks.push((index_block_hash, microblocks));

                                    if !lowest_reward_cycle_with_missing_block.contains_key(nk) {
                                        lowest_reward_cycle_with_missing_block
                                            .insert(nk.clone(), reward_cycle);
                                    }

                                    total_microblocks_to_broadcast += 1;
                                }
                            }
                        }
                        Ok((local_blocks, local_microblocks))
                    },
                ) {
                    Ok(x) => x,
                    Err(net_error::PeerNotConnected) => {
                        continue;
                    }
                    Err(e) => {
                        debug!(
                            "{:?}: Failed to push blocks to {:?}: {:?}",
                            &self.local_peer, &nk, &e
                        );
                        return Err(e);
                    }
                };

                blocks_to_broadcast.insert(nk.clone(), blocks);
                microblocks_to_broadcast.insert(nk.clone(), microblocks);
            }

            for (nk, blocks) in blocks_to_broadcast.into_iter() {
                let num_blocks = blocks.len();
                if num_blocks == 0 {
                    continue;
                }

                let blocks_data = BlocksData { blocks: blocks };
                self.broadcast_message(
                    vec![nk.clone()],
                    vec![],
                    StacksMessageType::Blocks(blocks_data),
                );
            }

            for (nk, microblock_datas) in microblocks_to_broadcast.into_iter() {
                for (anchor_block_id, microblocks) in microblock_datas.into_iter() {
                    let num_microblocks = microblocks.len();
                    if num_microblocks == 0 {
                        continue;
                    }
                    let microblocks_data = MicroblocksData {
                        index_anchor_block: anchor_block_id.clone(),
                        microblocks: microblocks,
                    };
                    self.broadcast_message(
                        vec![nk.clone()],
                        vec![],
                        StacksMessageType::Microblocks(microblocks_data),
                    );
                }
            }
        }

        // invalidate inventories at and after the affected reward cycles, so we're forced to go
        // and re-download them (once our block has been received).  This prevents this code from
        // DDoS'ing remote nodes to death with blocks over and over again, and it prevents this
        // code from doing needless extra work for remote nodes that always report 0 for their
        // inventory statuses.
        for (nk, reward_cycle) in lowest_reward_cycle_with_missing_block.into_iter() {
            debug!(
                "{:?}: Invalidate inventory for {:?} at and after reward cycle {}",
                &self.local_peer, &nk, reward_cycle
            );
            PeerNetwork::with_inv_state(self, |network, inv_state| {
                if let Some(block_stats) = inv_state.block_stats.get_mut(&nk) {
                    block_stats
                        .inv
                        .truncate_pox_inventory(&network.burnchain, reward_cycle);
                }
                Ok(())
            })?;
        }
        Ok(())
    }

    /// Do the actual work in the state machine.
    /// Return true if we need to prune connections.
    fn do_network_work(
        &mut self,
        sortdb: &SortitionDB,
        chainstate: &mut StacksChainState,
        mut dns_client_opt: Option<&mut DNSClient>,
        download_backpressure: bool,
        network_result: &mut NetworkResult,
    ) -> Result<bool, net_error> {
        // do some Actual Work(tm)
        let mut do_prune = false;
        let mut did_cycle = false;

        while !did_cycle {
            debug!(
                "{:?}: network work state is {:?}",
                &self.local_peer, &self.work_state
            );
            let cur_state = self.work_state;
            match self.work_state {
                PeerNetworkWorkState::GetPublicIP => {
                    if cfg!(test) && self.connection_opts.disable_natpunch {
                        self.work_state = PeerNetworkWorkState::BlockInvSync;
                    } else {
                        // (re)determine our public IP address
                        match self.do_get_public_ip() {
                            Ok(b) => {
                                if b {
                                    self.work_state = PeerNetworkWorkState::BlockInvSync;
                                }
                            }
                            Err(e) => {
                                info!("Failed to query public IP ({:?}; skipping", &e);
                                self.work_state = PeerNetworkWorkState::BlockInvSync;
                            }
                        }
                    }
                }
                PeerNetworkWorkState::BlockInvSync => {
                    // synchronize peer block inventories
                    let (inv_done, inv_throttled) = self.do_network_inv_sync(sortdb)?;
                    if inv_done {
                        if !download_backpressure {
                            // proceed to get blocks, if we're not backpressured
                            self.work_state = PeerNetworkWorkState::BlockDownload;
                        } else {
                            // skip downloads for now
                            self.work_state = PeerNetworkWorkState::Prune;
                        }

                        // pass along hints
                        if let Some(ref inv_sync) = self.inv_state {
                            if inv_sync.hint_learned_data {
                                // tell the downloader to wake up
                                if let Some(ref mut downloader) = self.block_downloader {
                                    downloader.hint_download_rescan();
                                }
                            }
                        }

                        if !inv_throttled {
                            self.num_inv_sync_passes += 1;
                            debug!(
                                "{:?}: Finished full inventory state-machine pass ({})",
                                &self.local_peer, self.num_inv_sync_passes
                            );
                        }
                    }
                }
                PeerNetworkWorkState::BlockDownload => {
                    // go fetch blocks
                    match dns_client_opt {
                        Some(ref mut dns_client) => {
                            if self.do_network_block_download(
                                sortdb,
                                chainstate,
                                *dns_client,
                                network_result,
                            )? {
                                // advance work state
                                self.work_state = PeerNetworkWorkState::AntiEntropy;
                            }
                        }
                        None => {
                            // skip this step -- no DNS client available
                            test_debug!(
                                "{:?}: no DNS client provided; skipping block download",
                                &self.local_peer
                            );
                            self.work_state = PeerNetworkWorkState::AntiEntropy;
                        }
                    }
                }
                PeerNetworkWorkState::AntiEntropy => {
                    match self.try_push_local_data(sortdb, chainstate) {
                        Ok(_) => {}
                        Err(e) => {
                            debug!(
                                "{:?}: Failed to push local data: {:?}",
                                &self.local_peer, &e
                            );
                        }
                    };

                    self.work_state = PeerNetworkWorkState::Prune;
                }
                PeerNetworkWorkState::Prune => {
                    // did one pass
                    did_cycle = true;

                    // clear out neighbor connections after we finish sending
                    if self.do_prune {
                        do_prune = true;

                        // re-enable neighbor walks
                        self.do_prune = false;
                    }

                    // restart
                    self.work_state = PeerNetworkWorkState::GetPublicIP;
                }
            }

            if self.work_state == cur_state {
                // only break early if we can't make progress
                break;
            }
        }

        if did_cycle {
            self.num_state_machine_passes += 1;
            debug!(
                "{:?}: Finished full p2p state-machine pass ({})",
                &self.local_peer, self.num_state_machine_passes
            );
        }

        Ok(do_prune)
    }

    /// Given an event ID, find the other event ID corresponding
    /// to the same remote peer.  There will be at most two such events
    /// -- one registered as the inbound connection, and one registered as the
    /// outbound connection.
    fn find_reciprocal_event(&self, event_id: usize) -> Option<usize> {
        let pubkey = match self.peers.get(&event_id) {
            Some(convo) => match convo.get_public_key() {
                Some(pubk) => pubk,
                None => {
                    return None;
                }
            },
            None => {
                return None;
            }
        };

        for (ev_id, convo) in self.peers.iter() {
            if *ev_id == event_id {
                continue;
            }
            if let Some(pubk) = convo.ref_public_key() {
                if *pubk == pubkey {
                    return Some(*ev_id);
                }
            }
        }
        None
    }

    /// Given an event ID, find the NeighborKey that corresponds to the outbound connection we have
    /// to the peer the event ID references.  This checks both the conversation referenced by the
    /// event ID, as well as the reciprocal conversation of the event ID.
    pub fn find_outbound_neighbor(&self, event_id: usize) -> Option<NeighborKey> {
        let (is_authenticated, is_outbound, neighbor_key) = match self.peers.get(&event_id) {
            Some(convo) => (
                convo.is_authenticated(),
                convo.is_outbound(),
                convo.to_neighbor_key(),
            ),
            None => {
                test_debug!("No such neighbor event={}", event_id);
                return None;
            }
        };

        let outbound_neighbor_key = if !is_outbound {
            let reciprocal_event_id = match self.find_reciprocal_event(event_id) {
                Some(re) => re,
                None => {
                    test_debug!(
                        "{:?}: no reciprocal conversation for {:?}",
                        &self.local_peer,
                        &neighbor_key
                    );
                    return None;
                }
            };

            let (reciprocal_is_authenticated, reciprocal_is_outbound, reciprocal_neighbor_key) =
                match self.peers.get(&reciprocal_event_id) {
                    Some(convo) => (
                        convo.is_authenticated(),
                        convo.is_outbound(),
                        convo.to_neighbor_key(),
                    ),
                    None => {
                        test_debug!(
                            "{:?}: No reciprocal conversation for {} (event={})",
                            &self.local_peer,
                            &neighbor_key,
                            event_id
                        );
                        return None;
                    }
                };

            if !is_authenticated && !reciprocal_is_authenticated {
                test_debug!(
                    "{:?}: {:?} and {:?} are not authenticated",
                    &self.local_peer,
                    &neighbor_key,
                    &reciprocal_neighbor_key
                );
                return None;
            }

            if !is_outbound && !reciprocal_is_outbound {
                test_debug!(
                    "{:?}: {:?} and {:?} are not outbound",
                    &self.local_peer,
                    &neighbor_key,
                    &reciprocal_neighbor_key
                );
                return None;
            }

            reciprocal_neighbor_key
        } else {
            neighbor_key
        };

        Some(outbound_neighbor_key)
    }

    /// Update a peer's inventory state to indicate that the given block is available.
    /// If updated, return the sortition height of the bit in the inv that was set.
    fn handle_unsolicited_inv_update(
        &mut self,
        sortdb: &SortitionDB,
        event_id: usize,
        outbound_neighbor_key: &NeighborKey,
        consensus_hash: &ConsensusHash,
        microblocks: bool,
    ) -> Result<Option<u64>, net_error> {
        let block_sortition_height = match self.inv_state {
            Some(ref mut inv) => {
                let res = if microblocks {
                    inv.set_microblocks_available(
                        &self.burnchain,
                        outbound_neighbor_key,
                        sortdb,
                        consensus_hash,
                    )
                } else {
                    inv.set_block_available(
                        &self.burnchain,
                        outbound_neighbor_key,
                        sortdb,
                        consensus_hash,
                    )
                };

                match res {
                    Ok(Some(block_height)) => block_height,
                    Ok(None) => {
                        debug!(
                            "{:?}: We already know the inventory state in {} for {}",
                            &self.local_peer, outbound_neighbor_key, consensus_hash
                        );
                        return Ok(None);
                    }
                    Err(net_error::NotFoundError) => {
                        // is this remote node simply ahead of us?
                        if let Some(convo) = self.peers.get(&event_id) {
                            if self.chain_view.burn_block_height < convo.burnchain_tip_height {
                                debug!("{:?}: Unrecognized consensus hash {}; it is possible that {} is ahead of us", &self.local_peer, consensus_hash, outbound_neighbor_key);
                                return Err(net_error::NotFoundError);
                            }
                        }
                        // not ahead of us -- it's a bad consensus hash
                        debug!("{:?}: Unrecognized consensus hash {}; assuming that {} has a different chain view", &self.local_peer, consensus_hash, outbound_neighbor_key);
                        return Ok(None);
                    }
                    Err(net_error::InvalidMessage) => {
                        // punish this peer
                        info!(
                            "Peer {:?} sent an invalid update for {}",
                            &outbound_neighbor_key,
                            if microblocks {
                                "streamed microblocks"
                            } else {
                                "blocks"
                            }
                        );
                        self.bans.insert(event_id);

                        if let Some(outbound_event_id) = self.events.get(&outbound_neighbor_key) {
                            self.bans.insert(*outbound_event_id);
                        }
                        return Ok(None);
                    }
                    Err(e) => {
                        warn!(
                            "Failed to update inv state for {:?}: {:?}",
                            &outbound_neighbor_key, &e
                        );
                        return Ok(None);
                    }
                }
            }
            None => {
                return Ok(None);
            }
        };
        Ok(Some(block_sortition_height))
    }

    /// Buffer a message for re-processing once the burnchain view updates
    fn buffer_data_message(&mut self, event_id: usize, msg: StacksMessage) -> () {
        if let Some(msgs) = self.pending_messages.get_mut(&event_id) {
            // check limits:
            // at most 1 BlocksAvailable
            // at most 1 MicroblocksAvailable
            // at most 1 BlocksData
            // at most $self.connection_opts.max_buffered_microblocks MicroblocksDatas
            let mut blocks_available = 0;
            let mut microblocks_available = 0;
            let mut blocks_data = 0;
            let mut microblocks_data = 0;
            for msg in msgs.iter() {
                match &msg.payload {
                    StacksMessageType::BlocksAvailable(_) => {
                        blocks_available += 1;
                    }
                    StacksMessageType::MicroblocksAvailable(_) => {
                        microblocks_available += 1;
                    }
                    StacksMessageType::Blocks(_) => {
                        blocks_data += 1;
                    }
                    StacksMessageType::Microblocks(_) => {
                        microblocks_data += 1;
                    }
                    _ => {}
                }
            }

            if let StacksMessageType::BlocksAvailable(_) = &msg.payload {
                if blocks_available >= self.connection_opts.max_buffered_blocks_available {
                    debug!(
                        "{:?}: Drop BlocksAvailable from event {} -- already have {} buffered",
                        &self.local_peer, event_id, blocks_available
                    );
                    return;
                }
            }
            if let StacksMessageType::MicroblocksAvailable(_) = &msg.payload {
                if microblocks_available >= self.connection_opts.max_buffered_microblocks_available
                {
                    debug!(
                        "{:?}: Drop MicroblocksAvailable from event {} -- already have {} buffered",
                        &self.local_peer, event_id, microblocks_available
                    );
                    return;
                }
            }
            if let StacksMessageType::Blocks(_) = &msg.payload {
                if blocks_data >= self.connection_opts.max_buffered_blocks {
                    debug!(
                        "{:?}: Drop BlocksData from event {} -- already have {} buffered",
                        &self.local_peer, event_id, blocks_data
                    );
                    return;
                }
            }
            if let StacksMessageType::Microblocks(_) = &msg.payload {
                if microblocks_data >= self.connection_opts.max_buffered_microblocks {
                    debug!(
                        "{:?}: Drop MicroblocksData from event {} -- already have {} buffered",
                        &self.local_peer, event_id, microblocks_data
                    );
                    return;
                }
            }
            msgs.push(msg);
            debug!(
                "{:?}: Event {} has {} messages buffered",
                &self.local_peer,
                event_id,
                msgs.len()
            );
        } else {
            self.pending_messages.insert(event_id, vec![msg]);
            debug!(
                "{:?}: Event {} has 1 messages buffered",
                &self.local_peer, event_id
            );
        }
    }

    /// Handle unsolicited BlocksAvailable.
    /// Update our inv for this peer.
    /// Mask errors.
    /// Return whether or not we need to buffer this message
    fn handle_unsolicited_BlocksAvailable(
        &mut self,
        sortdb: &SortitionDB,
        event_id: usize,
        new_blocks: &BlocksAvailableData,
        buffer: bool,
    ) -> bool {
        let outbound_neighbor_key = match self.find_outbound_neighbor(event_id) {
            Some(onk) => onk,
            None => {
                return false;
            }
        };

        debug!(
            "{:?}: Process BlocksAvailable from {:?} with {} entries",
            &self.local_peer,
            outbound_neighbor_key,
            new_blocks.available.len()
        );

        let mut to_buffer = false;
        for (consensus_hash, block_hash) in new_blocks.available.iter() {
            let block_sortition_height = match self.handle_unsolicited_inv_update(
                sortdb,
                event_id,
                &outbound_neighbor_key,
                consensus_hash,
                false,
            ) {
                Ok(Some(bsh)) => bsh,
                Ok(None) => {
                    continue;
                }
                Err(net_error::NotFoundError) => {
                    if buffer {
                        debug!("{:?}: Will buffer BlocksAvailable for {} until the next burnchain view update", &self.local_peer, &consensus_hash);
                        to_buffer = true;
                    }
                    continue;
                }
                Err(e) => {
                    info!(
                        "{:?}: Failed to handle BlocksAvailable({}/{}) from {}: {:?}",
                        &self.local_peer, &consensus_hash, &block_hash, &outbound_neighbor_key, &e
                    );
                    continue;
                }
            };

            // have the downloader request this block if it's new
            match self.block_downloader {
                Some(ref mut downloader) => {
                    downloader.hint_block_sortition_height_available(block_sortition_height);
                }
                None => {}
            }
        }

        to_buffer
    }

    /// Handle unsolicited MicroblocksAvailable.
    /// Update our inv for this peer.
    /// Mask errors.
    /// Return whether or not we need to buffer this message
    fn handle_unsolicited_MicroblocksAvailable(
        &mut self,
        sortdb: &SortitionDB,
        event_id: usize,
        new_mblocks: &BlocksAvailableData,
        buffer: bool,
    ) -> bool {
        let outbound_neighbor_key = match self.find_outbound_neighbor(event_id) {
            Some(onk) => onk,
            None => {
                return false;
            }
        };

        debug!(
            "{:?}: Process MicroblocksAvailable from {:?} with {} entries",
            &self.local_peer,
            outbound_neighbor_key,
            new_mblocks.available.len()
        );

        let mut to_buffer = false;

        for (consensus_hash, block_hash) in new_mblocks.available.iter() {
            let mblock_sortition_height = match self.handle_unsolicited_inv_update(
                sortdb,
                event_id,
                &outbound_neighbor_key,
                consensus_hash,
                true,
            ) {
                Ok(Some(bsh)) => bsh,
                Ok(None) => {
                    continue;
                }
                Err(net_error::NotFoundError) => {
                    if buffer {
                        debug!("{:?}: Will buffer MicroblocksAvailable for {} until the next burnchain view update", &self.local_peer, &consensus_hash);
                        to_buffer = true;
                    }
                    continue;
                }
                Err(e) => {
                    info!(
                        "{:?}: Failed to handle MicroblocksAvailable({}/{}) from {}: {:?}",
                        &self.local_peer, &consensus_hash, &block_hash, &outbound_neighbor_key, &e
                    );
                    continue;
                }
            };

            // have the downloader request this block if it's new
            match self.block_downloader {
                Some(ref mut downloader) => {
                    downloader.hint_microblock_sortition_height_available(mblock_sortition_height);
                }
                None => {}
            }
        }
        to_buffer
    }

    /// Handle unsolicited BlocksData.
    /// Don't (yet) validate the data, but do update our inv for the peer that sent it, if we have
    /// an outbound connection to that peer.  Accept the blocks data either way if it corresponds
    /// to a winning sortition -- this will cause the blocks data to be fed into the relayer, which
    /// will then decide whether or not it needs to be stored and/or forwarded.
    /// Mask errors.
    fn handle_unsolicited_BlocksData(
        &mut self,
        sortdb: &SortitionDB,
        event_id: usize,
        new_blocks: &BlocksData,
        buffer: bool,
    ) -> bool {
        let (remote_neighbor_key, remote_is_authenticated) = match self.peers.get(&event_id) {
            Some(convo) => (convo.to_neighbor_key(), convo.is_authenticated()),
            None => {
                test_debug!(
                    "{:?}: No such neighbor event={}",
                    &self.local_peer,
                    event_id
                );
                return false;
            }
        };

        if !remote_is_authenticated {
            // drop -- a correct peer will have authenticated before sending this message
            test_debug!(
                "{:?}: Drop unauthenticated BlocksData from {:?}",
                &self.local_peer,
                &remote_neighbor_key
            );
            return false;
        }

        let outbound_neighbor_key_opt = self.find_outbound_neighbor(event_id);

        debug!(
            "{:?}: Process BlocksData from {:?} with {} entries",
            &self.local_peer,
            outbound_neighbor_key_opt
                .as_ref()
                .unwrap_or(&remote_neighbor_key),
            new_blocks.blocks.len()
        );

        let mut to_buffer = false;

        for (consensus_hash, block) in new_blocks.blocks.iter() {
            let sn =
                match SortitionDB::get_block_snapshot_consensus(&sortdb.conn(), &consensus_hash) {
                    Ok(Some(sn)) => sn,
                    Ok(None) => {
                        if buffer {
                            debug!(
                                "{:?}: Will buffer BlocksData({}/{}) ({})",
                                &self.local_peer,
                                &consensus_hash,
                                &block.block_hash(),
                                StacksBlockHeader::make_index_block_hash(
                                    &consensus_hash,
                                    &block.block_hash()
                                )
                            );
                            to_buffer = true;
                        }
                        continue;
                    }
                    Err(e) => {
                        info!(
                            "{:?}: Failed to query block snapshot for {}: {:?}",
                            &self.local_peer, consensus_hash, &e
                        );
                        continue;
                    }
                };

            if !sn.pox_valid {
                info!(
                    "{:?}: Failed to query snapshot for {}: not on the valid PoX fork",
                    &self.local_peer, consensus_hash
                );
                continue;
            }

            if sn.winning_stacks_block_hash != block.block_hash() {
                info!(
                    "{:?}: Ignoring block {} -- winning block was {} (sortition: {})",
                    &self.local_peer,
                    block.block_hash(),
                    sn.winning_stacks_block_hash,
                    sn.sortition
                );
                continue;
            }

            // only bother updating the inventory for this event's peer if we have an outbound
            // connection to it.
            if let Some(outbound_neighbor_key) = outbound_neighbor_key_opt.as_ref() {
                let _ = self.handle_unsolicited_inv_update(
                    sortdb,
                    event_id,
                    &outbound_neighbor_key,
                    &sn.consensus_hash,
                    false,
                );
            }
        }

        to_buffer
    }

    /// Handle unsolicited MicroblocksData.
    /// Returns whether or not to buffer (if buffer is true)
    /// Returns whether or not to pass to the relayer (if buffer is false).
    fn handle_unsolicited_MicroblocksData(
        &mut self,
        chainstate: &StacksChainState,
        event_id: usize,
        new_microblocks: &MicroblocksData,
        buffer: bool,
    ) -> bool {
        let (remote_neighbor_key, remote_is_authenticated) = match self.peers.get(&event_id) {
            Some(convo) => (convo.to_neighbor_key(), convo.is_authenticated()),
            None => {
                test_debug!(
                    "{:?}: No such neighbor event={}",
                    &self.local_peer,
                    event_id
                );
                return false;
            }
        };

        if !remote_is_authenticated {
            // drop -- a correct peer will have authenticated before sending this message
            test_debug!(
                "{:?}: Drop unauthenticated MicroblocksData from {:?}",
                &self.local_peer,
                &remote_neighbor_key
            );
            return false;
        }

        let outbound_neighbor_key_opt = self.find_outbound_neighbor(event_id);

        debug!(
            "{:?}: Process MicroblocksData from {:?} for {} with {} entries",
            &self.local_peer,
            outbound_neighbor_key_opt
                .as_ref()
                .unwrap_or(&remote_neighbor_key),
            &new_microblocks.index_anchor_block,
            new_microblocks.microblocks.len()
        );

        // do we have the associated anchored block?
        match chainstate.get_block_header_hashes(&new_microblocks.index_anchor_block) {
            Ok(Some(_)) => {
                // yup; can process now
                debug!("{:?}: have microblock parent anchored block {}, so can process its microblocks", &self.local_peer, &new_microblocks.index_anchor_block);
                !buffer
            }
            Ok(None) => {
                if buffer {
                    debug!(
                        "{:?}: Will buffer MicroblocksData({})",
                        &self.local_peer, &new_microblocks.index_anchor_block
                    );
                    true
                } else {
                    debug!(
                        "{:?}: Will not buffer MicroblocksData({})",
                        &self.local_peer, &new_microblocks.index_anchor_block
                    );
                    false
                }
            }
            Err(e) => {
                warn!(
                    "{:?}: Failed to get header hashes for {:?}: {:?}",
                    &self.local_peer, &new_microblocks.index_anchor_block, &e
                );
                false
            }
        }
    }

    /// Returns (true, x) if we should buffer the message and try again
    /// Returns (x, true) if the relayer should receive the message
    fn handle_unsolicited_message(
        &mut self,
        sortdb: &SortitionDB,
        chainstate: &StacksChainState,
        event_id: usize,
        payload: &StacksMessageType,
        buffer: bool,
    ) -> (bool, bool) {
        match payload {
            // Update our inv state for this peer, but only do so if we have an
            // outbound connection to it and it's authenticated (we don't synchronize inv
            // state with inbound peers).  Since we will have received this message
            // from an _inbound_ conversation, we need to find the reciprocal _outbound_
            // conversation and use _that_ conversation's neighbor key to identify
            // which inventory we need to update.
            StacksMessageType::BlocksAvailable(ref new_blocks) => {
                let to_buffer =
                    self.handle_unsolicited_BlocksAvailable(sortdb, event_id, new_blocks, buffer);
                (to_buffer, false)
            }
            StacksMessageType::MicroblocksAvailable(ref new_mblocks) => {
                let to_buffer = self.handle_unsolicited_MicroblocksAvailable(
                    sortdb,
                    event_id,
                    new_mblocks,
                    buffer,
                );
                (to_buffer, false)
            }
            StacksMessageType::Blocks(ref new_blocks) => {
                // update inv state for this peer
                let to_buffer =
                    self.handle_unsolicited_BlocksData(sortdb, event_id, new_blocks, buffer);

                // forward to relayer for processing
                (to_buffer, true)
            }
            StacksMessageType::Microblocks(ref new_mblocks) => {
                let to_buffer = self.handle_unsolicited_MicroblocksData(
                    chainstate,
                    event_id,
                    new_mblocks,
                    buffer,
                );

                // only forward to the relayer if we don't need to buffer it.
                (to_buffer, true)
            }
            _ => (false, true),
        }
    }

    /// Handle unsolicited messages propagated up to us from our ongoing ConversationP2Ps.
    /// Return messages that we couldn't handle here, but key them by neighbor, not event.
    /// Drop invalid messages.
    /// If buffer is true, then re-try handling this message once the burnchain view advances.
    fn handle_unsolicited_messages(
        &mut self,
        sortdb: &SortitionDB,
        chainstate: &StacksChainState,
        unsolicited: HashMap<usize, Vec<StacksMessage>>,
        buffer: bool,
    ) -> Result<HashMap<NeighborKey, Vec<StacksMessage>>, net_error> {
        let mut unhandled: HashMap<NeighborKey, Vec<StacksMessage>> = HashMap::new();
        for (event_id, messages) in unsolicited.into_iter() {
            let neighbor_key = match self.peers.get(&event_id) {
                Some(convo) => convo.to_neighbor_key(),
                None => {
                    test_debug!("No such neighbor event={}, dropping message", event_id);
                    continue;
                }
            };
            for message in messages.into_iter() {
                if !buffer {
                    debug!(
                        "{:?}: Re-try handling buffered message {} from {:?}",
                        &self.local_peer,
                        &message.payload.get_message_description(),
                        &neighbor_key
                    );
                }
                let (to_buffer, relay) = self.handle_unsolicited_message(
                    sortdb,
                    chainstate,
                    event_id,
                    &message.payload,
                    buffer,
                );
                if buffer && to_buffer {
                    self.buffer_data_message(event_id, message);
                } else if relay {
                    // forward to relayer for processing
                    debug!(
                        "{:?}: Will forward message {} from {:?} to relayer",
                        &self.local_peer,
                        &message.payload.get_message_description(),
                        &neighbor_key
                    );
                    if let Some(msgs) = unhandled.get_mut(&neighbor_key) {
                        msgs.push(message);
                    } else {
                        unhandled.insert(neighbor_key.clone(), vec![message]);
                    }
                }
            }
        }
        Ok(unhandled)
    }

    /// Find unauthenticated inbound conversations
    fn find_unauthenticated_inbound_convos(&self) -> Vec<usize> {
        let mut ret = vec![];
        for (event_id, convo) in self.peers.iter() {
            if !convo.is_outbound() && !convo.is_authenticated() {
                ret.push(*event_id);
            }
        }
        ret
    }

    /// Find inbound conversations that have authenticated, given a list of event ids to search
    /// for.  Add them to our network pingbacks
    fn schedule_network_pingbacks(&mut self, event_ids: Vec<usize>) -> Result<(), net_error> {
        if cfg!(test) && self.connection_opts.disable_pingbacks {
            test_debug!("{:?}: pingbacks are disabled for testing", &self.local_peer);
            return Ok(());
        }

        // clear timed-out pingbacks
        let mut to_remove = vec![];
        for (naddr, pingback) in self.walk_pingbacks.iter() {
            if pingback.ts + self.connection_opts.pingback_timeout < get_epoch_time_secs() {
                to_remove.push((*naddr).clone());
            }
        }

        for naddr in to_remove.into_iter() {
            self.walk_pingbacks.remove(&naddr);
        }

        let my_pubkey_hash = Hash160::from_node_public_key(&Secp256k1PublicKey::from_private(
            &self.local_peer.private_key,
        ));

        // add new pingbacks
        for event_id in event_ids.into_iter() {
            if let Some(ref convo) = self.peers.get(&event_id) {
                if !convo.is_outbound() && convo.is_authenticated() {
                    let nk = convo.to_handshake_neighbor_key();
                    let addr = convo.to_handshake_neighbor_address();
                    let pubkey = convo
                        .get_public_key()
                        .expect("BUG: convo is authenticated but we have no public key for it");

                    if addr.public_key_hash == my_pubkey_hash {
                        // don't talk to ourselves
                        continue;
                    }

                    let neighbor_opt = PeerDB::get_peer(
                        self.peerdb.conn(),
                        self.local_peer.network_id,
                        &addr.addrbytes,
                        addr.port,
                    )
                    .map_err(net_error::DBError)?;

                    if neighbor_opt.is_some() {
                        debug!(
                            "{:?}: will not ping back {:?}: already known to us",
                            &self.local_peer, &nk
                        );
                        continue;
                    }

                    debug!(
                        "{:?}: will ping back {:?} ({:?}) to see if it's routable from us",
                        &self.local_peer, &nk, convo
                    );
                    self.walk_pingbacks.insert(
                        addr,
                        NeighborPingback {
                            peer_version: nk.peer_version,
                            network_id: nk.network_id,
                            ts: get_epoch_time_secs(),
                            pubkey: pubkey,
                        },
                    );

                    if self.walk_pingbacks.len() > MAX_NEIGHBORS_DATA_LEN as usize {
                        // drop one at random
                        let idx = thread_rng().gen::<usize>() % self.walk_pingbacks.len();
                        let drop_addr = match self.walk_pingbacks.keys().skip(idx).next() {
                            Some(ref addr) => (*addr).clone(),
                            None => {
                                continue;
                            }
                        };

                        debug!("{:?}: drop pingback {:?}", &self.local_peer, drop_addr);
                        self.walk_pingbacks.remove(&drop_addr);
                    }
                }
            }
        }

        test_debug!(
            "{:?}: have {} pingbacks scheduled",
            &self.local_peer,
            self.walk_pingbacks.len()
        );
        Ok(())
    }

    /// Count up the number of inbound neighbors that have public IP addresses (i.e. that we have
    /// outbound connections to) and report it.
    /// If we're NAT'ed, then this value will be 0.
    pub fn count_public_inbound(&self) -> usize {
        let mut num_public_inbound = 0;
        for (event_id, convo) in self.peers.iter() {
            if convo.is_outbound() {
                continue;
            }

            // convo is inbound
            // does it have a reciprocal outbound event?
            if self.find_reciprocal_event(*event_id).is_some() {
                num_public_inbound += 1;
            }
        }
        num_public_inbound
    }

    /// Do we need to call .run() again, shortly, to advance the downloader state?
    pub fn has_more_downloads(&self) -> bool {
        if self.work_state == PeerNetworkWorkState::BlockDownload {
            if let Some(ref dl) = self.block_downloader {
                (!dl.is_download_idle() || dl.is_initial_download())
                    && dl.num_requests_inflight() == 0
            } else {
                false
            }
        } else {
            false
        }
    }

    /// Get the local peer from the peer DB, but also preserve the public IP address
    pub fn load_local_peer(&self) -> Result<LocalPeer, net_error> {
        let mut lp = PeerDB::get_local_peer(&self.peerdb.conn())?;
        lp.public_ip_address = self.local_peer.public_ip_address.clone();
        Ok(lp)
    }

    /// Refresh view of local peer
    pub fn refresh_local_peer(&mut self) -> Result<(), net_error> {
        // update local-peer state
        self.local_peer = self.load_local_peer()?;
        Ok(())
    }

    /// Refresh view of burnchain, if needed
    pub fn refresh_burnchain_view(
        &mut self,
        sortdb: &SortitionDB,
        chainstate: &StacksChainState,
    ) -> Result<HashMap<NeighborKey, Vec<StacksMessage>>, net_error> {
        // update burnchain snapshot if we need to (careful -- it's expensive)
        let sn = SortitionDB::get_canonical_burn_chain_tip(&sortdb.conn())?;
        let mut ret: HashMap<NeighborKey, Vec<StacksMessage>> = HashMap::new();
        if sn.block_height > self.chain_view.burn_block_height
            || sn.burn_header_hash != self.antientropy_last_burnchain_tip
        {
            debug!(
                "{:?}: load chain view for burn block {}",
                &self.local_peer, sn.block_height
            );
            let new_chain_view = {
                let ic = sortdb.index_conn();
                ic.get_burnchain_view(&self.burnchain, &sn)?
            };

            // wake up the inv-sync and downloader -- we have potentially more sortitions
            self.hint_sync_invs();
            self.hint_download_rescan();
            self.chain_view = new_chain_view;

            // try processing previously-buffered messages (best-effort)
            let buffered_messages = mem::replace(&mut self.pending_messages, HashMap::new());
            ret = self.handle_unsolicited_messages(sortdb, chainstate, buffered_messages, false)?;
        }
        Ok(ret)
    }

    /// Update p2p networking state.
    /// -- accept new connections
    /// -- send data on ready sockets
    /// -- receive data on ready sockets
    /// -- clear out timed-out requests
    fn dispatch_network(
        &mut self,
        network_result: &mut NetworkResult,
        sortdb: &SortitionDB,
        chainstate: &mut StacksChainState,
        dns_client_opt: Option<&mut DNSClient>,
        download_backpressure: bool,
        mut poll_state: NetworkPollState,
    ) -> Result<(), net_error> {
        if self.network.is_none() {
            test_debug!("{:?}: network not connected", &self.local_peer);
            return Err(net_error::NotConnected);
        }

        // update local-peer state
        self.refresh_local_peer()?;

        // update burnchain view
        let unsolicited_buffered_messages = self.refresh_burnchain_view(sortdb, chainstate)?;
        network_result.consume_unsolicited(unsolicited_buffered_messages);

        // update PoX view
        self.refresh_sortition_view(sortdb)?;

        // set up new inbound conversations
        self.process_new_sockets(&mut poll_state)?;

        // set up sockets that have finished connecting
        self.process_connecting_sockets(&mut poll_state);

        // find out who is inbound and unathenticed
        let unauthenticated_inbounds = self.find_unauthenticated_inbound_convos();

        // run existing conversations, clear out broken ones, and get back messages forwarded to us
        let (error_events, unsolicited_messages) =
            self.process_ready_sockets(sortdb, chainstate, &mut poll_state);
        for error_event in error_events {
            debug!(
                "{:?}: Failed connection on event {}",
                &self.local_peer, error_event
            );
            self.deregister_peer(error_event);
        }
        let unhandled_messages =
            self.handle_unsolicited_messages(sortdb, chainstate, unsolicited_messages, true)?;
        network_result.consume_unsolicited(unhandled_messages);

        // schedule now-authenticated inbound convos for pingback
        self.schedule_network_pingbacks(unauthenticated_inbounds)?;

        // do some Actual Work(tm)
        // do this _after_ processing new sockets, so the act of opening a socket doesn't trample
        // an already-used network ID.
        let do_prune = self.do_network_work(
            sortdb,
            chainstate,
            dns_client_opt,
            download_backpressure,
            network_result,
        )?;
        if do_prune {
            // prune back our connections if it's been a while
            // (only do this if we're done with all other tasks).
            // Also, process banned peers.
            let mut dead_events = self.process_bans()?;
            for dead in dead_events.drain(..) {
                debug!(
                    "{:?}: Banned connection on event {}",
                    &self.local_peer, dead
                );
                self.deregister_peer(dead);
            }
            self.prune_connections();
        }

        // In parallel, do a neighbor walk
        self.do_network_neighbor_walk()?;

        // remove timed-out requests from other threads
        for (_, convo) in self.peers.iter_mut() {
            convo.clear_timeouts();
        }

        // clear out peers that we haven't heard from in our heartbeat interval
        self.disconnect_unresponsive();

        // queue up pings to neighbors we haven't spoken to in a while
        self.queue_ping_heartbeats();

        // move conversations along
        let error_events = self.flush_relay_handles();
        for error_event in error_events {
            debug!(
                "{:?}: Failed connection on event {}",
                &self.local_peer, error_event
            );
            self.deregister_peer(error_event);
        }

        // is our key about to expire?  do we need to re-key?
        // NOTE: must come last since it invalidates local_peer
        if self.local_peer.private_key_expire < self.chain_view.burn_block_height + 1 {
            self.peerdb.rekey(
                self.local_peer.private_key_expire + self.connection_opts.private_key_lifetime,
            )?;
            let new_local_peer = self.load_local_peer()?;
            let old_local_peer = self.local_peer.clone();
            self.local_peer = new_local_peer;
            self.rekey(Some(&old_local_peer));
        }

        // update our relay statistics, so we know who to forward messages to
        self.update_relayer_stats(&network_result);

        // finally, handle network I/O requests from other threads, and get back reply handles to them.
        // do this after processing new sockets, so we don't accidentally re-use an event ID.
        self.dispatch_requests();

        // fault injection -- periodically disconnect from everyone
        if let Some(disconnect_interval) = self.connection_opts.force_disconnect_interval {
            if self.fault_last_disconnect + disconnect_interval < get_epoch_time_secs() {
                debug!(
                    "{:?}: Fault injection: forcing disconnect",
                    &self.local_peer
                );
                self.disconnect_all();
                self.fault_last_disconnect = get_epoch_time_secs();
            }
        }

        Ok(())
    }

    /// Set up the unconfirmed chain state off of the canonical chain tip.
    fn setup_unconfirmed_state(
        chainstate: &mut StacksChainState,
        sortdb: &SortitionDB,
    ) -> Result<(), Error> {
        let (canonical_consensus_hash, canonical_block_hash) =
            SortitionDB::get_canonical_stacks_chain_tip_hash(sortdb.conn())?;
        let canonical_tip = StacksBlockHeader::make_index_block_hash(
            &canonical_consensus_hash,
            &canonical_block_hash,
        );
        // setup unconfirmed state off of this tip
        debug!(
            "Reload unconfirmed state off of {}/{}",
            &canonical_consensus_hash, &canonical_block_hash
        );
        chainstate.reload_unconfirmed_state(&sortdb.index_conn(), canonical_tip)?;
        Ok(())
    }

    /// Store a single transaction
    /// Return true if stored; false if it was a dup.
    /// Has to be done here, since only the p2p network has the unconfirmed state.
    fn store_transaction(
        mempool: &mut MemPoolDB,
        chainstate: &mut StacksChainState,
        consensus_hash: &ConsensusHash,
        block_hash: &BlockHeaderHash,
        tx: StacksTransaction,
    ) -> bool {
        let txid = tx.txid();
        if mempool.has_tx(&txid) {
            debug!("Already have tx {}", txid);
            return false;
        }

        if let Err(e) = mempool.submit(chainstate, consensus_hash, block_hash, tx) {
<<<<<<< HEAD
            info!("Reject transaction {}: {:?}", txid, &e);
=======
            info!("Reject transaction {}: {:?}", txid, &e;
                  "txid" => %txid
            );
>>>>>>> 17ae855c
            return false;
        }

        debug!("Stored tx {}", txid);
        return true;
    }

    /// Store all inbound transactions, and return the ones that we actually stored so they can be
    /// relayed.
    fn store_transactions(
        mempool: &mut MemPoolDB,
        chainstate: &mut StacksChainState,
        sortdb: &SortitionDB,
        network_result: &mut NetworkResult,
    ) -> Result<(), net_error> {
        let (canonical_consensus_hash, canonical_block_hash) =
            SortitionDB::get_canonical_stacks_chain_tip_hash(sortdb.conn())?;

        let mut ret: HashMap<NeighborKey, Vec<(Vec<RelayData>, StacksTransaction)>> =
            HashMap::new();

        // messages pushed via the p2p network
        for (nk, tx_data) in network_result.pushed_transactions.drain() {
            for (relayers, tx) in tx_data.into_iter() {
                if PeerNetwork::store_transaction(
                    mempool,
                    chainstate,
                    &canonical_consensus_hash,
                    &canonical_block_hash,
                    tx.clone(),
                ) {
                    if let Some(ref mut new_tx_data) = ret.get_mut(&nk) {
                        new_tx_data.push((relayers, tx));
                    } else {
                        ret.insert(nk.clone(), vec![(relayers, tx)]);
                    }
                }
            }
        }

        network_result.pushed_transactions.extend(ret);
        Ok(())
    }

    /// Top-level main-loop circuit to take.
    /// -- polls the peer network and http network server sockets to get new sockets and detect ready sockets
    /// -- carries out network conversations
    /// -- receives and dispatches requests from other threads
    /// -- runs the p2p and http peer main loop
    /// Returns the table of unhandled network messages to be acted upon, keyed by the neighbors
    /// that sent them (i.e. keyed by their event IDs)
    pub fn run(
        &mut self,
        sortdb: &SortitionDB,
        chainstate: &mut StacksChainState,
        mempool: &mut MemPoolDB,
        dns_client_opt: Option<&mut DNSClient>,
        download_backpressure: bool,
        poll_timeout: u64,
        handler_args: &RPCHandlerArgs,
    ) -> Result<NetworkResult, net_error> {
        debug!(">>>>>>>>>>>>>>>>>>>>>>> Begin Network Dispatch (poll for {}) >>>>>>>>>>>>>>>>>>>>>>>>>>>>", poll_timeout);
        let mut poll_states = match self.network {
            None => {
                debug!("{:?}: network not connected", &self.local_peer);
                Err(net_error::NotConnected)
            }
            Some(ref mut network) => {
                let poll_result = network.poll(poll_timeout);
                poll_result
            }
        }?;

        let p2p_poll_state = poll_states
            .remove(&self.p2p_network_handle)
            .expect("BUG: no poll state for p2p network handle");
        let http_poll_state = poll_states
            .remove(&self.http_network_handle)
            .expect("BUG: no poll state for http network handle");

        let mut result =
            NetworkResult::new(self.num_state_machine_passes, self.num_inv_sync_passes);

        PeerNetwork::with_network_state(self, |ref mut network, ref mut network_state| {
            let http_stacks_msgs = network.http.run(
                network_state,
                network.chain_view.clone(),
                &network.peers,
                sortdb,
                &network.peerdb,
                chainstate,
                mempool,
                http_poll_state,
                handler_args,
            )?;
            result.consume_http_uploads(http_stacks_msgs);
            Ok(())
        })?;

        self.dispatch_network(
            &mut result,
            sortdb,
            chainstate,
            dns_client_opt,
            download_backpressure,
            p2p_poll_state,
        )?;

        if let Err(e) = PeerNetwork::store_transactions(mempool, chainstate, sortdb, &mut result) {
            warn!("Failed to store transactions: {:?}", &e);
        }

        if let Err(e) = PeerNetwork::setup_unconfirmed_state(chainstate, sortdb) {
            warn!("Failed to instantiate unconfirmed state: {:?}", &e);
        }

        debug!("<<<<<<<<<<<<<<<<<<<<<<<<<<<<<<<<< End Network Dispatch <<<<<<<<<<<<<<<<<<<<<<<<<<<<<<<<<<<<");
        Ok(result)
    }
}

#[cfg(test)]
mod test {

    use super::*;
    use burnchains::burnchain::*;
    use burnchains::*;
    use net::codec::*;
    use net::db::*;
    use net::*;
    use std::thread;
    use std::time;
    use util::log;
    use util::sleep_ms;
    use util::test::*;

    use chainstate::stacks::test::*;
    use chainstate::stacks::*;

    use rand;
    use rand::RngCore;

    fn make_random_peer_address() -> PeerAddress {
        let mut rng = rand::thread_rng();
        let mut bytes = [0u8; 16];
        rng.fill_bytes(&mut bytes);
        PeerAddress(bytes)
    }

    fn make_test_neighbor(port: u16) -> Neighbor {
        let neighbor = Neighbor {
            addr: NeighborKey {
                peer_version: 0x12345678,
                network_id: 0x9abcdef0,
                addrbytes: PeerAddress([
                    0x00, 0x00, 0x00, 0x00, 0x00, 0x00, 0x00, 0x00, 0x00, 0x00, 0xff, 0xff, 0x7f,
                    0x00, 0x00, 0x01,
                ]),
                port: port,
            },
            public_key: Secp256k1PublicKey::from_hex(
                "02fa66b66f8971a8cd4d20ffded09674e030f0f33883f337f34b95ad4935bac0e3",
            )
            .unwrap(),
            expire_block: 23456,
            last_contact_time: 1552509642,
            allowed: -1,
            denied: -1,
            asn: 34567,
            org: 45678,
            in_degree: 1,
            out_degree: 1,
        };
        neighbor
    }

    fn make_test_p2p_network(initial_neighbors: &Vec<Neighbor>) -> PeerNetwork {
        let mut conn_opts = ConnectionOptions::default();
        conn_opts.inbox_maxlen = 5;
        conn_opts.outbox_maxlen = 5;

        let first_burn_hash = BurnchainHeaderHash::from_hex(
            "0000000000000000000000000000000000000000000000000000000000000000",
        )
        .unwrap();

        let burnchain = Burnchain {
            pox_constants: PoxConstants::test_default(),
            peer_version: 0x012345678,
            network_id: 0x9abcdef0,
            chain_name: "bitcoin".to_string(),
            network_name: "testnet".to_string(),
            working_dir: "/nope".to_string(),
            consensus_hash_lifetime: 24,
            stable_confirmations: 7,
            first_block_height: 50,
            first_block_timestamp: 0,
            first_block_hash: first_burn_hash.clone(),
        };

        let mut burnchain_view = BurnchainView {
            burn_block_height: 12345,
            burn_block_hash: BurnchainHeaderHash([0x11; 32]),
            burn_stable_block_height: 12339,
            burn_stable_block_hash: BurnchainHeaderHash([0x22; 32]),
            last_burn_block_hashes: HashMap::new(),
        };
        burnchain_view.make_test_data();

        let db = PeerDB::connect_memory(
            0x9abcdef0,
            0,
            23456,
            "http://test-p2p.com".into(),
            &vec![],
            initial_neighbors,
        )
        .unwrap();
        let local_peer = PeerDB::get_local_peer(db.conn()).unwrap();
        let p2p = PeerNetwork::new(
            db,
            local_peer,
            0x12345678,
            burnchain,
            burnchain_view,
            conn_opts,
        );
        p2p
    }

    #[test]
    fn test_event_id_no_connecting_leaks() {
        with_timeout(100, || {
            let neighbor = make_test_neighbor(2300);
            let mut p2p = make_test_p2p_network(&vec![]);

            use std::net::TcpListener;
            let listener = TcpListener::bind("127.0.0.1:2300").unwrap();

            // start fake neighbor endpoint, which will accept once and wait 35 seconds
            let endpoint_thread = thread::spawn(move || {
                let (sock, addr) = listener.accept().unwrap();
                test_debug!("Accepted {:?}", &addr);
                thread::sleep(time::Duration::from_millis(35_000));
            });

            p2p.bind(
                &"127.0.0.1:2400".parse().unwrap(),
                &"127.0.0.1:2401".parse().unwrap(),
            )
            .unwrap();
            p2p.connect_peer(&neighbor.addr).unwrap();

            // start dispatcher
            let p2p_thread = thread::spawn(move || {
                let mut total_disconnected = 0;
                for i in 0..40 {
                    test_debug!("dispatch batch {}", i);

                    p2p.dispatch_requests();
                    let mut poll_states = match p2p.network {
                        None => {
                            panic!("network not connected");
                        }
                        Some(ref mut network) => network.poll(100).unwrap(),
                    };

                    let mut p2p_poll_state = poll_states.remove(&p2p.p2p_network_handle).unwrap();

                    p2p.process_new_sockets(&mut p2p_poll_state).unwrap();
                    p2p.process_connecting_sockets(&mut p2p_poll_state);
                    total_disconnected += p2p.disconnect_unresponsive();

                    let ne = p2p.network.as_ref().unwrap().num_events();
                    test_debug!("{} events", ne);

                    thread::sleep(time::Duration::from_millis(1000));
                }

                assert_eq!(total_disconnected, 1);

                // no leaks -- only server events remain
                assert_eq!(p2p.network.as_ref().unwrap().num_events(), 2);
            });

            p2p_thread.join().unwrap();
            test_debug!("dispatcher thread joined");

            endpoint_thread.join().unwrap();
            test_debug!("fake endpoint thread joined");
        })
    }

    // tests relay_signed_message()
    #[test]
    #[ignore]
    fn test_dispatch_requests_connect_and_message_relay() {
        with_timeout(100, || {
            let neighbor = make_test_neighbor(2100);

            let mut p2p = make_test_p2p_network(&vec![]);

            let ping = StacksMessage::new(
                p2p.peer_version,
                p2p.local_peer.network_id,
                p2p.chain_view.burn_block_height,
                &p2p.chain_view.burn_block_hash,
                p2p.chain_view.burn_stable_block_height,
                &p2p.chain_view.burn_stable_block_hash,
                StacksMessageType::Ping(PingData::new()),
            );

            let mut h = p2p.new_handle(1);

            use std::net::TcpListener;
            let listener = TcpListener::bind("127.0.0.1:2100").unwrap();

            // start fake neighbor endpoint, which will accept once and wait 5 seconds
            let endpoint_thread = thread::spawn(move || {
                let (sock, addr) = listener.accept().unwrap();
                test_debug!("Accepted {:?}", &addr);
                thread::sleep(time::Duration::from_millis(5000));
            });

            p2p.bind(
                &"127.0.0.1:2000".parse().unwrap(),
                &"127.0.0.1:2001".parse().unwrap(),
            )
            .unwrap();
            p2p.connect_peer(&neighbor.addr).unwrap();

            // start dispatcher
            let p2p_thread = thread::spawn(move || {
                for i in 0..5 {
                    test_debug!("dispatch batch {}", i);

                    p2p.dispatch_requests();
                    let mut poll_states = match p2p.network {
                        None => {
                            panic!("network not connected");
                        }
                        Some(ref mut network) => network.poll(100).unwrap(),
                    };

                    let mut p2p_poll_state = poll_states.remove(&p2p.p2p_network_handle).unwrap();

                    p2p.process_new_sockets(&mut p2p_poll_state).unwrap();
                    p2p.process_connecting_sockets(&mut p2p_poll_state);

                    thread::sleep(time::Duration::from_millis(1000));
                }
            });

            // will eventually accept
            let mut sent = false;
            for i in 0..10 {
                match h.relay_signed_message(neighbor.addr.clone(), ping.clone()) {
                    Ok(_) => {
                        sent = true;
                        break;
                    }
                    Err(net_error::NoSuchNeighbor) | Err(net_error::FullHandle) => {
                        test_debug!("Failed to relay; try again in {} ms", (i + 1) * 1000);
                        sleep_ms((i + 1) * 1000);
                    }
                    Err(e) => {
                        eprintln!("{:?}", &e);
                        assert!(false);
                    }
                }
            }

            if !sent {
                error!("Failed to relay to neighbor");
                assert!(false);
            }

            p2p_thread.join().unwrap();
            test_debug!("dispatcher thread joined");

            endpoint_thread.join().unwrap();
            test_debug!("fake endpoint thread joined");
        })
    }

    #[test]
    #[ignore]
    fn test_dispatch_requests_connect_and_ban() {
        with_timeout(100, || {
            let neighbor = make_test_neighbor(2200);

            let mut p2p = make_test_p2p_network(&vec![]);

            let txn = StacksMessage::new(
                p2p.peer_version,
                p2p.local_peer.network_id,
                p2p.chain_view.burn_block_height,
                &p2p.chain_view.burn_block_hash,
                p2p.chain_view.burn_stable_block_height,
                &p2p.chain_view.burn_stable_block_hash,
                StacksMessageType::Ping(PingData::new()),
            );

            let mut h = p2p.new_handle(1);

            use std::net::TcpListener;
            let listener = TcpListener::bind("127.0.0.1:2200").unwrap();

            // start fake neighbor endpoint, which will accept once and wait 5 seconds
            let endpoint_thread = thread::spawn(move || {
                let (sock, addr) = listener.accept().unwrap();
                test_debug!("Accepted {:?}", &addr);
                thread::sleep(time::Duration::from_millis(5000));
            });

            p2p.bind(
                &"127.0.0.1:2010".parse().unwrap(),
                &"127.0.0.1:2011".parse().unwrap(),
            )
            .unwrap();
            p2p.connect_peer(&neighbor.addr).unwrap();

            let (sx, rx) = sync_channel(1);

            // start dispatcher, and relay back the list of peers we banned
            let p2p_thread = thread::spawn(move || {
                let mut banned_peers = vec![];
                for i in 0..5 {
                    test_debug!("dispatch batch {}", i);

                    p2p.dispatch_requests();
                    let mut poll_state = match p2p.network {
                        None => {
                            panic!("network not connected");
                        }
                        Some(ref mut network) => network.poll(100).unwrap(),
                    };

                    let mut p2p_poll_state = poll_state.remove(&p2p.p2p_network_handle).unwrap();

                    p2p.process_new_sockets(&mut p2p_poll_state).unwrap();
                    p2p.process_connecting_sockets(&mut p2p_poll_state);

                    let mut banned = p2p.process_bans().unwrap();
                    if banned.len() > 0 {
                        test_debug!("Banned {} peer(s)", banned.len());
                    }

                    banned_peers.append(&mut banned);

                    thread::sleep(time::Duration::from_millis(5000));
                }

                let _ = sx.send(banned_peers);
            });

            // will eventually accept and ban
            for i in 0..5 {
                match h.ban_peers(vec![neighbor.addr.clone()]) {
                    Ok(_) => {
                        continue;
                    }
                    Err(net_error::FullHandle) => {
                        test_debug!("Failed to relay; try again in {} ms", 1000 * (i + 1));
                        sleep_ms(1000 * (i + 1));
                    }
                    Err(e) => {
                        eprintln!("{:?}", &e);
                        assert!(false);
                    }
                }
            }

            let banned = rx.recv().unwrap();
            assert!(banned.len() >= 1);

            p2p_thread.join().unwrap();
            test_debug!("dispatcher thread joined");

            endpoint_thread.join().unwrap();
            test_debug!("fake endpoint thread joined");
        })
    }
}<|MERGE_RESOLUTION|>--- conflicted
+++ resolved
@@ -4066,13 +4066,9 @@
         }
 
         if let Err(e) = mempool.submit(chainstate, consensus_hash, block_hash, tx) {
-<<<<<<< HEAD
-            info!("Reject transaction {}: {:?}", txid, &e);
-=======
             info!("Reject transaction {}: {:?}", txid, &e;
                   "txid" => %txid
             );
->>>>>>> 17ae855c
             return false;
         }
 
