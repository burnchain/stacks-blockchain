--- conflicted
+++ resolved
@@ -29,16 +29,14 @@
 pub use stacks_common::types::StacksEpochId;
 pub mod mempool;
 
-<<<<<<< HEAD
-pub type StacksEpoch = GenericStacksEpoch<ExecutionCost>;
-=======
 #[cfg(test)]
 pub mod tests;
->>>>>>> fd3f28de
 
 use std::cmp::Ord;
 use std::cmp::Ordering;
 use std::cmp::PartialOrd;
+
+pub type StacksEpoch = GenericStacksEpoch<ExecutionCost>;
 
 // fork set identifier -- to be mixed with the consensus hash (encodes the version)
 pub const SYSTEM_FORK_SET_VERSION: [u8; 4] = [23u8, 0u8, 0u8, 0u8];
