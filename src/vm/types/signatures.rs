--- conflicted
+++ resolved
@@ -67,13 +67,8 @@
     type_map: BTreeMap<ClarityName, TypeSignature>,
 }
 
-<<<<<<< HEAD
-#[derive(Debug, Clone, PartialEq, Eq, Serialize, Deserialize)]
+#[derive(Debug, Clone, PartialEq, Eq, PartialOrd, Ord, Serialize, Deserialize)]
 pub struct BufferLength(u32);
-=======
-#[derive(Debug, Clone, PartialEq, Eq, PartialOrd, Ord, Serialize, Deserialize)]
-pub struct BufferLength(pub u32);
->>>>>>> 7f0fbad4
 
 #[derive(Debug, Clone, PartialEq, Eq, Serialize, Deserialize)]
 pub struct StringUTF8Length(u32);
@@ -130,7 +125,6 @@
     TraitReferenceType, TupleType, UIntType,
 };
 
-<<<<<<< HEAD
 lazy_static! {
     pub static ref BUFF_64: TypeSignature = SequenceType(SequenceSubtype::BufferType(
         BufferLength::try_from(64u32).expect("BUG: Legal Clarity buffer length marked invalid")
@@ -154,14 +148,6 @@
         BufferLength::try_from(16u32).expect("BUG: Legal Clarity buffer length marked invalid")
     ));
 }
-=======
-pub const BUFF_64: TypeSignature = SequenceType(SequenceSubtype::BufferType(BufferLength(64)));
-pub const BUFF_65: TypeSignature = SequenceType(SequenceSubtype::BufferType(BufferLength(65)));
-pub const BUFF_33: TypeSignature = SequenceType(SequenceSubtype::BufferType(BufferLength(33)));
-pub const BUFF_32: TypeSignature = SequenceType(SequenceSubtype::BufferType(BufferLength(32)));
-pub const BUFF_20: TypeSignature = SequenceType(SequenceSubtype::BufferType(BufferLength(20)));
-pub const BUFF_1: TypeSignature = SequenceType(SequenceSubtype::BufferType(BufferLength(1)));
->>>>>>> 7f0fbad4
 
 pub const ASCII_40: TypeSignature = SequenceType(SequenceSubtype::StringType(
     StringSubtype::ASCII(BufferLength(40)),
