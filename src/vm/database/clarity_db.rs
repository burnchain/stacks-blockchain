--- conflicted
+++ resolved
@@ -18,15 +18,9 @@
 use std::convert::{TryFrom, TryInto};
 
 use core::{
-<<<<<<< HEAD
-    StacksEpoch, BITCOIN_REGTEST_FIRST_BLOCK_HASH, BITCOIN_REGTEST_FIRST_BLOCK_HEIGHT,
-    BITCOIN_REGTEST_FIRST_BLOCK_TIMESTAMP, FIRST_BURNCHAIN_CONSENSUS_HASH, FIRST_STACKS_BLOCK_HASH,
-    POX_REWARD_CYCLE_LENGTH,
-=======
     StacksEpoch, StacksEpochId, BITCOIN_REGTEST_FIRST_BLOCK_HASH,
     BITCOIN_REGTEST_FIRST_BLOCK_HEIGHT, BITCOIN_REGTEST_FIRST_BLOCK_TIMESTAMP,
     FIRST_BURNCHAIN_CONSENSUS_HASH, FIRST_STACKS_BLOCK_HASH, POX_REWARD_CYCLE_LENGTH,
->>>>>>> ac6575c4
 };
 use util::hash::{to_hex, Hash160, Sha256Sum, Sha512Trunc256Sum};
 use vm::analysis::{AnalysisDatabase, ContractAnalysis};
@@ -120,10 +114,7 @@
         sortition_id: &SortitionId,
     ) -> Option<BurnchainHeaderHash>;
     fn get_stacks_epoch(&self, height: u32) -> Option<StacksEpoch>;
-<<<<<<< HEAD
-=======
     fn get_stacks_epoch_by_epoch_id(&self, epoch_id: &StacksEpochId) -> Option<StacksEpoch>;
->>>>>>> ac6575c4
 }
 
 impl HeadersDB for &dyn HeadersDB {
@@ -175,7 +166,6 @@
         (*self).get_stacks_epoch(height)
     }
 
-<<<<<<< HEAD
     fn get_pox_prepare_length(&self) -> u32 {
         (*self).get_pox_prepare_length()
     }
@@ -186,11 +176,11 @@
 
     fn get_pox_rejection_fraction(&self) -> u64 {
         (*self).get_pox_rejection_fraction()
-=======
+    }
     fn get_stacks_epoch_by_epoch_id(&self, epoch_id: &StacksEpochId) -> Option<StacksEpoch> {
         (*self).get_stacks_epoch_by_epoch_id(epoch_id)
->>>>>>> ac6575c4
-    }
+    }
+
 }
 
 pub struct NullHeadersDB {}
@@ -290,29 +280,7 @@
 
     fn get_stacks_epoch(&self, _height: u32) -> Option<StacksEpoch> {
         Some(StacksEpoch {
-<<<<<<< HEAD
             epoch_id: self.epoch.clone(),
-            start_height: 0,
-            end_height: u64::max_value(),
-        })
-    }
-
-    fn get_v1_unlock_height(&self) -> u32 {
-        u32::max_value()
-    }
-
-    fn get_pox_prepare_length(&self) -> u32 {
-        panic!("NullBurnStateDB should not return PoX info");
-    }
-
-    fn get_pox_reward_cycle_length(&self) -> u32 {
-        panic!("NullBurnStateDB should not return PoX info");
-    }
-
-    fn get_pox_rejection_fraction(&self) -> u64 {
-        panic!("NullBurnStateDB should not return PoX info");
-=======
-            epoch_id: StacksEpochId::Epoch20,
             start_height: 0,
             end_height: u64::MAX,
             block_limit: ExecutionCost::max_value(),
@@ -320,9 +288,23 @@
         })
     }
 
+    fn get_v1_unlock_height(&self) -> u32 {
+        u32::max_value()
+    }
+
+    fn get_pox_prepare_length(&self) -> u32 {
+        panic!("NullBurnStateDB should not return PoX info");
+    }
+
+    fn get_pox_reward_cycle_length(&self) -> u32 {
+        panic!("NullBurnStateDB should not return PoX info");
+    }
+
+    fn get_pox_rejection_fraction(&self) -> u64 {
+        panic!("NullBurnStateDB should not return PoX info");
+    }
     fn get_stacks_epoch_by_epoch_id(&self, _epoch_id: &StacksEpochId) -> Option<StacksEpoch> {
         self.get_stacks_epoch(0)
->>>>>>> ac6575c4
     }
 }
 
@@ -599,14 +581,10 @@
         "_stx-data::ustx_liquid_supply"
     }
 
-<<<<<<< HEAD
-    /// Returns the epoch version currently applied in the stored Clarity state
-=======
     /// Returns the epoch version currently applied in the stored Clarity state.
     /// Since Clarity did not exist in stacks 1.0, the lowest valid epoch ID is stacks 2.0.
     /// The instantiation of subsequent epochs may bump up the epoch version in the clarity DB if
     /// Clarity is updated in that epoch.
->>>>>>> ac6575c4
     pub fn get_clarity_epoch_version(&mut self) -> StacksEpochId {
         match self.get(Self::clarity_state_epoch_key()) {
             Some(x) => u32::try_into(x).expect("Bad Clarity epoch version in stored Clarity state"),
@@ -1639,11 +1617,8 @@
             .get_burn_header_hash(height, sortition_id)
     }
 
-<<<<<<< HEAD
-=======
     /// This function obtains the stacks epoch version, which is based on the burn block height.
     /// Valid epochs include stacks 1.0, 2.0, 2.05, and so on.
->>>>>>> ac6575c4
     pub fn get_stacks_epoch(&self, height: u32) -> Option<StacksEpoch> {
         self.burn_state_db.get_stacks_epoch(height)
     }
