--- conflicted
+++ resolved
@@ -290,10 +290,9 @@
         ("(define-private (foo (a (list 3 uint)))
          (slice a u2 u3))",
          Ok(())),
-<<<<<<< HEAD
         ("(define-private (foo (a (list 3 uint)) (b uint))
          (replace-at a u1 b))",
-=======
+          Ok(())),
         ("(buff-to-int-le 0x0001)",
          Ok(())),
         ("(buff-to-uint-le 0x0001)",
@@ -325,7 +324,6 @@
         ("(to-consensus-buff 3)",
          Ok(())),
         ("(from-consensus-buff true 0x03)",
->>>>>>> 9e1620cd
          Ok(())),
     ];
 
@@ -355,11 +353,9 @@
         ("(define-private (foo (a (list 3 uint)))
               (slice a u2 u3))",
          Err(FunctionNotPermitted(NativeFunctions::Slice))),
-<<<<<<< HEAD
         ("(define-private (foo (a (list 3 uint)))
               (replace-at a u2 (list u3)))",
          Err(FunctionNotPermitted(NativeFunctions::ReplaceAt))),
-=======
         ("(buff-to-int-le 0x0001)",
          Err(FunctionNotPermitted(NativeFunctions::BuffToIntLe))),
         ("(buff-to-uint-le 0x0001)",
@@ -390,7 +386,6 @@
          Err(FunctionNotPermitted(NativeFunctions::ToConsensusBuff))),
         ("(from-consensus-buff true 0x03)",
          Err(FunctionNotPermitted(NativeFunctions::FromConsensusBuff))),
->>>>>>> 9e1620cd
 
         // Clarity1 functions.
         ("(define-private (foo) (at-block 0x0202020202020202020202020202020202020202020202020202020202020202 (+ 1 2)))",
