// Copyright (C) 2013-2020 Blockstack PBC, a public benefit corporation
// Copyright (C) 2020 Stacks Open Internet Foundation
//
// This program is free software: you can redistribute it and/or modify
// it under the terms of the GNU General Public License as published by
// the Free Software Foundation, either version 3 of the License, or
// (at your option) any later version.
//
// This program is distributed in the hope that it will be useful,
// but WITHOUT ANY WARRANTY; without even the implied warranty of
// MERCHANTABILITY or FITNESS FOR A PARTICULAR PURPOSE.  See the
// GNU General Public License for more details.
//
// You should have received a copy of the GNU General Public License
// along with this program.  If not, see <http://www.gnu.org/licenses/>.

/// Main body of code for the Stacks node and miner.
///
/// System schematic.
/// Legend:
///    |------|    Thread
///    /------\    Shared memory
///    @------@    Database
///    .------.    Code module
///
///
///                           |------------------|
///                           |  RunLoop thread  |   [1,7]
///                           |   .----------.   |--------------------------------------.
///                           |   .StacksNode.   |                                      |
///                           |---.----------.---|                                      |
///                    [1,12]     |     |    |     [1]                                  |
///              .----------------*     |    *---------------.                          |
///              |                  [3] |                    |                          |
///              V                      |                    V                          V
///      |----------------|             |    [9,10]   |---------------| [11] |--------------------------|
/// .--- | Relayer thread | <-----------|-----------> |   P2P Thread  | <--- | ChainsCoordinator thread | <--.
/// |    |----------------|             V             |---------------|      |--------------------------|    |
/// |            |     |          /-------------\    [2,3]    |    |              |          |               |
/// |        [1] |     *--------> /   Globals   \ <-----------*----|--------------*          | [4]           |
/// |            |     [2,3,7]    /-------------\                  |                         |               |
/// |            V                                                 V [5]                     V               |
/// |    |----------------|                                 @--------------@        @------------------@     |
/// |    |  Miner thread  | <------------------------------ @  Mempool DB  @        @  Chainstate DBs  @     |
/// |    |----------------|             [6]                 @--------------@        @------------------@     |
/// |                                                                                        ^               |
/// |                                               [8]                                      |               |
/// *----------------------------------------------------------------------------------------*               |
/// |                                               [7]                                                      |
/// *--------------------------------------------------------------------------------------------------------*
///
/// [1]  Spawns
/// [2]  Synchronize unconfirmed state
/// [3]  Enable/disable miner
/// [4]  Processes block data
/// [5]  Stores unconfirmed transactions
/// [6]  Reads unconfirmed transactions
/// [7]  Signals block arrival
/// [8]  Store blocks and microblocks
/// [9]  Pushes retrieved blocks and microblocks
/// [10] Broadcasts new blocks, microblocks, and transactions
/// [11] Notifies about new transaction attachment events
/// [12] Signals VRF key registration
///
/// When the node is running, there are 4-5 active threads at once.  They are:
///
/// * **RunLoop Thread**:  This is the main thread, whose code body lives in src/run_loop/neon.rs.
/// This thread is responsible for:
///    * Bootup
///    * Running the burnchain indexer
///    * Notifying the ChainsCoordinator thread when there are new burnchain blocks to process
///
/// * **Relayer Thread**:  This is the thread that stores and relays blocks and microblocks.  Both
/// it and the ChainsCoordinator thread are very I/O-heavy threads, and care has been taken to
/// ensure that neither one attempts to acquire a write-lock in the underlying databases.
/// Specifically, this thread directs the ChainsCoordinator thread when to process new Stacks
/// blocks, and it directs the miner thread (if running) to stop when either it or the
/// ChainsCoordinator thread needs to acquire the write-lock.
/// This thread is responsible for:
///    * Receiving new blocks and microblocks from the P2P thread via a shared channel
///    * (Sychronously) requesting the CoordinatorThread to process newly-stored Stacks blocks and
///    microblocks
///    * Building up the node's unconfirmed microblock stream state, and sharing it with the P2P
///    thread so it can answer queries about the unconfirmed microblock chain
///    * Pushing newly-discovered blocks and microblocks to the P2P thread for broadcast
///    * Registering the VRF public key for the miner
///    * Spawning the block and microblock miner threads, and stopping them if their continued
///    execution would inhibit block or microblock storage or processing.
///    * Submitting the burnchain operation to commit to a freshly-mined block
///
/// * **Miner thread**:  This is the thread that actually produces new blocks and microblocks.  It
/// is spawned only by the Relayer thread to carry out mining activity when the underlying
/// chainstate is not needed by either the Relayer or ChainsCoordinator threeads.
/// This thread does the following:
///    * Walk the mempool DB to build a new block or microblock
///    * Return the block or microblock to the Relayer thread
///
/// * **P2P Thread**:  This is the thread that communicates with the rest of the p2p network, and
/// handles RPC requests.  It is meant to do as little storage-write I/O as possible to avoid lock
/// contention with the Miner, Relayer, and ChainsCoordinator threads.  In particular, it forwards
/// data it receives from the p2p thread to the Relayer thread for I/O-bound processing.  At the
/// time of this writing, it still requires holding a write-lock to handle some RPC request, but
/// future work will remove this so that this thread's execution will not interfere with the
/// others.  This is the only thread that does socket I/O.
/// This thread runs the PeerNetwork state machines, which include the following:
///    * Learning the node's public IP address
///    * Discovering neighbor nodes
///    * Forwarding newly-discovered blocks, microblocks, and transactions from the Relayer thread to
///    other neighbors
///    * Synchronizing block and microblock inventory state with other neighbors
///    * Downloading blocks and microblocks, and passing them to the Relayer for storage and processing
///    * Downloading transaction attachments as their hashes are discovered during block processing
///    * Synchronizing the local mempool database with other neighbors
///    (notifications for new attachments come from a shared channel in the ChainsCoordinator thread)
///    * Handling HTTP requests
///
/// * **ChainsCoordinator Thread**:  This thread process sortitions and Stacks blocks and
/// microblocks, and handles PoX reorgs should they occur (this mainly happens in boot-up).  It,
/// like the Relayer thread, is a very I/O-heavy thread, and it will hold a write-lock on the
/// chainstate DBs while it works.  Its actions are controlled by a CoordinatorComms structure in
/// the Globals shared state, which the Relayer thread and RunLoop thread both drive (the former
/// drives Stacks blocks processing, the latter sortitions).
/// This thread is responsible for:
///    * Responding to requests from other threads to process sortitions
///    * Responding to requests from other threads to process Stacks blocks and microblocks
///    * Processing PoX chain reorgs, should they ever happen
///    * Detecting attachment creation events, and informing the P2P thread of them so it can go
///    and download them
///
/// In addition to the mempool and chainstate databases, these threads share access to a Globals
/// singleton that contains soft state shared between threads.  Mainly, the Globals struct is meant
/// to store inter-thread shared singleton communication media all in one convenient struct.  Each
/// thread has a handle to the struct's shared state handles.  Global state includes:
///    * The global flag as to whether or not the miner thread can be running
///    * The global shutdown flag that, when set, causes all threads to terminate
///    * Sender channel endpoints that can be shared between threads
///    * Metrics about the node's behavior (e.g. number of blocks processed, etc.)
///
/// This file may be refactored in the future into a full-fledged module.
use std::cmp;
use std::collections::HashMap;
use std::collections::{HashSet, VecDeque};
use std::convert::{TryFrom, TryInto};
use std::default::Default;
use std::mem;
use std::net::SocketAddr;
use std::sync::mpsc::{Receiver, SyncSender, TrySendError};
use std::sync::{atomic::AtomicBool, atomic::Ordering, Arc, Mutex};
use std::time::Duration;
use std::{thread, thread::JoinHandle};

use stacks::burnchains::{Burnchain, BurnchainParameters, Txid};
use stacks::chainstate::burn::db::sortdb::SortitionDB;
use stacks::chainstate::burn::operations::{
    leader_block_commit::{RewardSetInfo, BURN_BLOCK_MINED_AT_MODULUS},
    BlockstackOperationType, LeaderBlockCommitOp, LeaderKeyRegisterOp,
};
use stacks::chainstate::burn::BlockSnapshot;
use stacks::chainstate::burn::ConsensusHash;
use stacks::chainstate::coordinator::comm::CoordinatorChannels;
use stacks::chainstate::coordinator::{get_next_recipients, OnChainRewardSetProvider};
use stacks::chainstate::stacks::address::PoxAddress;
use stacks::chainstate::stacks::db::unconfirmed::UnconfirmedTxMap;
use stacks::chainstate::stacks::db::StacksHeaderInfo;
use stacks::chainstate::stacks::db::{StacksChainState, MINER_REWARD_MATURITY};
use stacks::chainstate::stacks::Error as ChainstateError;
use stacks::chainstate::stacks::StacksPublicKey;
use stacks::chainstate::stacks::{
    miner::signal_mining_blocked, miner::signal_mining_ready, miner::BlockBuilderSettings,
    miner::MinerStatus, miner::StacksMicroblockBuilder, StacksBlockBuilder, StacksBlockHeader,
};
use stacks::chainstate::stacks::{
    CoinbasePayload, StacksBlock, StacksMicroblock, StacksTransaction, StacksTransactionSigner,
    TransactionAnchorMode, TransactionPayload, TransactionVersion,
};
use stacks::codec::StacksMessageCodec;
use stacks::core::mempool::MemPoolDB;
use stacks::core::FIRST_BURNCHAIN_CONSENSUS_HASH;
use stacks::core::STACKS_EPOCH_2_1_MARKER;
use stacks::cost_estimates::metrics::CostMetric;
use stacks::cost_estimates::metrics::UnitMetric;
use stacks::cost_estimates::UnitEstimator;
use stacks::cost_estimates::{CostEstimator, FeeEstimator};
use stacks::monitoring::{increment_stx_blocks_mined_counter, update_active_miners_count_gauge};
use stacks::net::{
    atlas::{AtlasConfig, AtlasDB, AttachmentInstance},
    db::{LocalPeer, PeerDB},
    dns::DNSClient,
    dns::DNSResolver,
    p2p::PeerNetwork,
    relay::Relayer,
    rpc::RPCHandlerArgs,
    Error as NetError, NetworkResult, PeerAddress, ServiceFlags,
};
use stacks::types::chainstate::{
    BlockHeaderHash, BurnchainHeaderHash, SortitionId, StacksAddress, VRFSeed,
};
use stacks::types::StacksEpochId;
use stacks::util::get_epoch_time_ms;
use stacks::util::get_epoch_time_secs;
use stacks::util::hash::{to_hex, Hash160, Sha256Sum};
use stacks::util::secp256k1::Secp256k1PrivateKey;
use stacks::util::vrf::VRFPublicKey;
use stacks::util_lib::strings::{UrlString, VecDisplay};
use stacks::vm::costs::ExecutionCost;

use crate::burnchains::bitcoin_regtest_controller::BitcoinRegtestController;
use crate::burnchains::bitcoin_regtest_controller::OngoingBlockCommit;
use crate::run_loop::neon::Counters;
use crate::run_loop::neon::RunLoop;
use crate::run_loop::RegisteredKey;
use crate::ChainTip;

use super::{BurnchainController, Config, EventDispatcher, Keychain};
use crate::syncctl::PoxSyncWatchdogComms;
use stacks::monitoring;

use stacks_common::types::chainstate::StacksBlockId;
use stacks_common::types::chainstate::StacksPrivateKey;
use stacks_common::util::vrf::VRFProof;

use clarity::vm::ast::ASTRules;
use clarity::vm::types::PrincipalData;

pub const RELAYER_MAX_BUFFER: usize = 100;
const VRF_MOCK_MINER_KEY: u64 = 1;

pub const BLOCK_PROCESSOR_STACK_SIZE: usize = 32 * 1024 * 1024; // 32 MB

type MinedBlocks = HashMap<BlockHeaderHash, (AssembledAnchorBlock, Secp256k1PrivateKey)>;

/// Result of running the miner thread.  It could produce a Stacks block or a microblock.
enum MinerThreadResult {
    Block(
        AssembledAnchorBlock,
        Secp256k1PrivateKey,
        Option<OngoingBlockCommit>,
    ),
    Microblock(
        Result<Option<(StacksMicroblock, ExecutionCost)>, NetError>,
        MinerTip,
    ),
}

/// Fully-assembled Stacks anchored, block as well as some extra metadata pertaining to how it was
/// linked to the burnchain and what view(s) the miner had of the burnchain before and after
/// completing the block.
#[derive(Clone)]
struct AssembledAnchorBlock {
    /// Consensus hash of the parent Stacks block
    parent_consensus_hash: ConsensusHash,
    /// Burnchain tip's block hash when we finished mining
    my_burn_hash: BurnchainHeaderHash,
    /// Burnchain tip's block height when we finished mining
    my_block_height: u64,
    /// Burnchain tip's block hash when we started mining (could be different)
    orig_burn_hash: BurnchainHeaderHash,
    /// The block we produced
    anchored_block: StacksBlock,
    /// The attempt count of this block (multiple blocks will be attempted per burnchain block)
    attempt: u64,
    /// Epoch timestamp in milliseconds when we started producing the block.
    tenure_begin: u128,
}

/// Command types for the relayer thread, issued to it by other threads
pub enum RelayerDirective {
    /// Handle some new data that arrived on the network (such as blocks, transactions, and
    /// microblocks)
    HandleNetResult(NetworkResult),
    /// Announce a new sortition.  Process and broadcast the block if we won.
    ProcessTenure(ConsensusHash, BurnchainHeaderHash, BlockHeaderHash),
    /// Try to mine a block
    RunTenure(RegisteredKey, BlockSnapshot, u128), // (vrf key, chain tip, time of issuance in ms)
    /// Try to register a VRF public key
    RegisterKey(BlockSnapshot),
    /// Stop the relayer thread
    Exit,
}

/// Inter-thread communication structure, shared between threads
#[derive(Clone)]
pub struct Globals {
    /// Last sortition processed
    last_sortition: Arc<Mutex<Option<BlockSnapshot>>>,
    /// Status of the miner
    miner_status: Arc<Mutex<MinerStatus>>,
    /// Communication link to the coordinator thread
    coord_comms: CoordinatorChannels,
    /// Unconfirmed transactions (shared between the relayer and p2p threads)
    unconfirmed_txs: Arc<Mutex<UnconfirmedTxMap>>,
    /// Writer endpoint to the relayer thread
    relay_send: SyncSender<RelayerDirective>,
    /// Cointer state in the main thread
    counters: Counters,
    /// Connection to the PoX sync watchdog
    sync_comms: PoxSyncWatchdogComms,
    /// Global flag to see if we should keep running
    pub should_keep_running: Arc<AtomicBool>,
    /// Status of our VRF key registration state (shared between the main thread and the relayer)
    leader_key_registration_state: Arc<Mutex<LeaderKeyRegistrationState>>,
}

/// Miner chain tip, on top of which to build microblocks
#[derive(Debug, Clone, PartialEq)]
pub struct MinerTip {
    /// tip's consensus hash
    consensus_hash: ConsensusHash,
    /// tip's Stacks block header hash
    block_hash: BlockHeaderHash,
    /// Microblock private key to use to sign microblocks
    microblock_privkey: Secp256k1PrivateKey,
    /// Stacks height
    stacks_height: u64,
    /// burnchain height
    burn_height: u64,
}

impl MinerTip {
    pub fn new(
        ch: ConsensusHash,
        bh: BlockHeaderHash,
        pk: Secp256k1PrivateKey,
        stacks_height: u64,
        burn_height: u64,
    ) -> MinerTip {
        MinerTip {
            consensus_hash: ch,
            block_hash: bh,
            microblock_privkey: pk,
            stacks_height,
            burn_height,
        }
    }
}

impl Globals {
    pub fn new(
        coord_comms: CoordinatorChannels,
        miner_status: Arc<Mutex<MinerStatus>>,
        relay_send: SyncSender<RelayerDirective>,
        counters: Counters,
        sync_comms: PoxSyncWatchdogComms,
        should_keep_running: Arc<AtomicBool>,
    ) -> Globals {
        Globals {
            last_sortition: Arc::new(Mutex::new(None)),
            miner_status,
            coord_comms,
            unconfirmed_txs: Arc::new(Mutex::new(UnconfirmedTxMap::new())),
            relay_send,
            counters,
            sync_comms,
            should_keep_running,
            leader_key_registration_state: Arc::new(Mutex::new(
                LeaderKeyRegistrationState::Inactive,
            )),
        }
    }

    /// Get the last sortition processed by the relayer thread
    pub fn get_last_sortition(&self) -> Option<BlockSnapshot> {
        match self.last_sortition.lock() {
            Ok(sort_opt) => sort_opt.clone(),
            Err(_) => {
                error!("Sortition mutex poisoned!");
                panic!();
            }
        }
    }

    /// Set the last sortition processed
    pub fn set_last_sortition(&self, block_snapshot: BlockSnapshot) {
        match self.last_sortition.lock() {
            Ok(mut sortition_opt) => {
                sortition_opt.replace(block_snapshot);
            }
            Err(_) => {
                error!("Sortition mutex poisoned!");
                panic!();
            }
        };
    }

    /// Get the status of the miner (blocked or ready)
    pub fn get_miner_status(&self) -> Arc<Mutex<MinerStatus>> {
        self.miner_status.clone()
    }

    /// Get the main thread's counters
    pub fn get_counters(&self) -> Counters {
        self.counters.clone()
    }

    /// Called by the relayer to pass unconfirmed txs to the p2p thread, so the p2p thread doesn't
    /// need to do the disk I/O needed to instantiate the unconfirmed state trie they represent.
    /// Clears the unconfirmed transactions, and replaces them with the chainstate's.
    pub fn send_unconfirmed_txs(&self, chainstate: &StacksChainState) {
        if let Some(ref unconfirmed) = chainstate.unconfirmed_state {
            match self.unconfirmed_txs.lock() {
                Ok(mut txs) => {
                    txs.clear();
                    txs.extend(unconfirmed.mined_txs.clone());
                }
                Err(e) => {
                    // can only happen due to a thread panic in the relayer
                    error!("FATAL: unconfirmed tx arc mutex is poisoned: {:?}", &e);
                    panic!();
                }
            };
        }
    }

    /// Called by the p2p thread to accept the unconfirmed tx state processed by the relayer.
    /// Puts the shared unconfirmed transactions to chainstate.
    pub fn recv_unconfirmed_txs(&self, chainstate: &mut StacksChainState) {
        if let Some(ref mut unconfirmed) = chainstate.unconfirmed_state {
            match self.unconfirmed_txs.lock() {
                Ok(txs) => {
                    unconfirmed.mined_txs.clear();
                    unconfirmed.mined_txs.extend(txs.clone());
                }
                Err(e) => {
                    // can only happen due to a thread panic in the relayer
                    error!("FATAL: unconfirmed arc mutex is poisoned: {:?}", &e);
                    panic!();
                }
            };
        }
    }

    /// Signal system-wide stop
    pub fn signal_stop(&self) {
        self.should_keep_running.store(false, Ordering::SeqCst);
    }

    /// Should we keep running?
    pub fn keep_running(&self) -> bool {
        self.should_keep_running.load(Ordering::SeqCst)
    }

    /// Get the handle to the coordinator
    pub fn coord(&self) -> &CoordinatorChannels {
        &self.coord_comms
    }

    /// Get the current leader key registration state.
    /// Called from the runloop thread and relayer thread.
    fn get_leader_key_registration_state(&self) -> LeaderKeyRegistrationState {
        match self.leader_key_registration_state.lock() {
            Ok(state) => (*state).clone(),
            Err(e) => {
                // can only happen due to a thread panic in the relayer
                error!("FATAL: leader key registration mutex is poisoned: {:?}", &e);
                panic!();
            }
        }
    }

    /// Set the initial leader key registration state.
    /// Called from the runloop thread when booting up.
    fn set_initial_leader_key_registration_state(&self, new_state: LeaderKeyRegistrationState) {
        match self.leader_key_registration_state.lock() {
            Ok(mut state) => {
                *state = new_state;
            }
            Err(e) => {
                // can only happen due to a thread panic in the relayer
                error!("FATAL: leader key registration mutex is poisoned: {:?}", &e);
                panic!();
            }
        }
    }

    /// Advance the leader key registration state to pending, given a txid we just sent.
    /// Only the relayer thread calls this.
    fn set_pending_leader_key_registration(&self, target_block_height: u64, txid: Txid) {
        match self.leader_key_registration_state.lock() {
            Ok(ref mut leader_key_registration_state) => {
                **leader_key_registration_state =
                    LeaderKeyRegistrationState::Pending(target_block_height, txid);
            }
            Err(_e) => {
                error!("FATAL: failed to lock leader key registration state mutex");
                panic!();
            }
        }
    }

    /// Advance the leader key registration state to active, given the VRF key registration ops
    /// we've discovered in a given snapshot.
    /// The runloop thread calls this whenever it processes a sortition.
    pub fn try_activate_leader_key_registration(
        &self,
        burn_block_height: u64,
        key_registers: Vec<LeaderKeyRegisterOp>,
    ) -> bool {
        let mut activated = false;
        match self.leader_key_registration_state.lock() {
            Ok(ref mut leader_key_registration_state) => {
                for op in key_registers.into_iter() {
                    if let LeaderKeyRegistrationState::Pending(target_block_height, txid) =
                        **leader_key_registration_state
                    {
                        info!(
                            "Received burnchain block #{} including key_register_op - {}",
                            burn_block_height, txid
                        );
                        if txid == op.txid {
                            **leader_key_registration_state =
                                LeaderKeyRegistrationState::Active(RegisteredKey {
                                    target_block_height,
                                    vrf_public_key: op.public_key,
                                    block_height: op.block_height as u64,
                                    op_vtxindex: op.vtxindex as u32,
                                });
                            activated = true;
                        } else {
                            debug!(
                                "key_register_op {} does not match our pending op {}",
                                txid, &op.txid
                            );
                        }
                    }
                }
            }
            Err(_e) => {
                error!("FATAL: failed to lock leader key registration state mutex");
                panic!();
            }
        }
        activated
    }
}

/// Node implementation for both miners and followers.
/// This struct is used to set up the node proper and launch the p2p thread and relayer thread.
/// It is further used by the main thread to communicate with these two threads.
pub struct StacksNode {
    /// Atlas network configuration
    pub atlas_config: AtlasConfig,
    /// Global inter-thread communication handle
    pub globals: Globals,
    /// True if we're a miner
    is_miner: bool,
    /// handle to the p2p thread
    pub p2p_thread_handle: JoinHandle<()>,
    /// handle to the relayer thread
    pub relayer_thread_handle: JoinHandle<()>,
}

/// Fault injection logic to artificially increase the length of a tenure.
/// Only used in testing
#[cfg(test)]
fn fault_injection_long_tenure() {
    // simulated slow block
    match std::env::var("STX_TEST_SLOW_TENURE") {
        Ok(tenure_str) => match tenure_str.parse::<u64>() {
            Ok(tenure_time) => {
                info!(
                    "Fault injection: sleeping for {} milliseconds to simulate a long tenure",
                    tenure_time
                );
                stacks::util::sleep_ms(tenure_time);
            }
            Err(_) => {
                error!("Parse error for STX_TEST_SLOW_TENURE");
                panic!();
            }
        },
        _ => {}
    }
}

#[cfg(not(test))]
fn fault_injection_long_tenure() {}

/// Fault injection to skip mining in this bitcoin block height
/// Only used in testing
#[cfg(test)]
fn fault_injection_skip_mining(rpc_bind: &str, target_burn_height: u64) -> bool {
    match std::env::var("STACKS_DISABLE_MINER") {
        Ok(disable_heights) => {
            let disable_schedule: serde_json::Value =
                serde_json::from_str(&disable_heights).unwrap();
            let disable_schedule = disable_schedule.as_array().unwrap();
            for disabled in disable_schedule {
                let target_miner_rpc_bind = disabled
                    .get("rpc_bind")
                    .unwrap()
                    .as_str()
                    .unwrap()
                    .to_string();
                if target_miner_rpc_bind != rpc_bind {
                    continue;
                }
                let target_block_heights = disabled.get("blocks").unwrap().as_array().unwrap();
                for target_block_value in target_block_heights {
                    let target_block = target_block_value.as_i64().unwrap() as u64;
                    if target_block == target_burn_height {
                        return true;
                    }
                }
            }
            return false;
        }
        Err(_) => {
            return false;
        }
    }
}

#[cfg(not(test))]
fn fault_injection_skip_mining(_rpc_bind: &str, _target_burn_height: u64) -> bool {
    false
}

/// Open the chainstate, and inject faults from the config file
fn open_chainstate_with_faults(config: &Config) -> Result<StacksChainState, ChainstateError> {
    let stacks_chainstate_path = config.get_chainstate_path_str();
    let (mut chainstate, _) = StacksChainState::open(
        config.is_mainnet(),
        config.burnchain.chain_id,
        &stacks_chainstate_path,
        Some(config.node.get_marf_opts()),
    )?;

    chainstate.fault_injection.hide_blocks = config.node.fault_injection_hide_blocks;
    Ok(chainstate)
}

/// Types of errors that can arise during mining
enum Error {
    /// Can't find the header record for the chain tip
    HeaderNotFoundForChainTip,
    /// Can't find the stacks block's offset in the burnchain block
    WinningVtxNotFoundForChainTip,
    /// Can't find the block sortition snapshot for the chain tip
    SnapshotNotFoundForChainTip,
    /// The burnchain tip changed while this operation was in progress
    BurnchainTipChanged,
    /// The coordinator channel closed
    CoordinatorClosed,
}

/// Metadata required for beginning a new tenure
struct ParentStacksBlockInfo {
    /// Header metadata for the Stacks block we're going to build on top of
    stacks_parent_header: StacksHeaderInfo,
    /// the consensus hash of the sortition that selected the Stacks block parent
    parent_consensus_hash: ConsensusHash,
    /// the burn block height of the sortition that selected the Stacks block parent
    parent_block_burn_height: u64,
    /// the total amount burned in the sortition that selected the Stacks block parent
    parent_block_total_burn: u64,
    /// offset in the burnchain block where the parent's block-commit was
    parent_winning_vtxindex: u16,
    /// nonce to use for this new block's coinbase transaction
    coinbase_nonce: u64,
}

#[derive(Clone)]
enum LeaderKeyRegistrationState {
    /// Not started yet
    Inactive,
    /// Waiting for burnchain confirmation
    /// `u64` is the target block height in which we intend this key to land
    /// `txid` is the burnchain transaction ID
    Pending(u64, Txid),
    /// Ready to go!
    Active(RegisteredKey),
}

/// Relayer thread
/// * accepts network results and stores blocks and microblocks
/// * forwards new blocks, microblocks, and transactions to the p2p thread
/// * processes burnchain state
/// * if mining, runs the miner and broadcasts blocks (via a subordinate MinerThread)
pub struct RelayerThread {
    /// Node config
    config: Config,
    /// Handle to the sortition DB (optional so we can take/replace it)
    sortdb: Option<SortitionDB>,
    /// Handle to the chainstate DB (optional so we can take/replace it)
    chainstate: Option<StacksChainState>,
    /// Handle to the mempool DB (optional so we can take/replace it)
    mempool: Option<MemPoolDB>,
    /// Handle to global state and inter-thread communication channels
    globals: Globals,
    /// Authoritative copy of the keychain state
    keychain: Keychain,
    /// Burnchian configuration
    burnchain: Burnchain,
    /// height of last VRF key registration request
    last_vrf_key_burn_height: u64,
    /// Set of blocks that we have mined, but are still potentially-broadcastable
    last_mined_blocks: MinedBlocks,
    /// client to the burnchain (used only for sending block-commits)
    bitcoin_controller: BitcoinRegtestController,
    /// client to the event dispatcher
    event_dispatcher: EventDispatcher,
    /// copy of the local peer state
    local_peer: LocalPeer,
    /// last time we tried to mine a block (in millis)
    last_tenure_issue_time: u128,
    /// last observed burnchain block height from the p2p thread (obtained from network results)
    last_network_block_height: u64,
    /// time at which we observed a change in the network block height (epoch time in millis)
    last_network_block_height_ts: u128,
    /// last observed number of downloader state-machine passes from the p2p thread (obtained from
    /// network results)
    last_network_download_passes: u64,
    /// last observed number of inventory state-machine passes from the p2p thread (obtained from
    /// network results)
    last_network_inv_passes: u64,
    /// minimum number of downloader state-machine passes that must take place before mining (this
    /// is used to ensure that the p2p thread attempts to download new Stacks block data before
    /// this thread tries to mine a block)
    min_network_download_passes: u64,
    /// minimum number of inventory state-machine passes that must take place before mining (this
    /// is used to ensure that the p2p thread attempts to download new Stacks block data before
    /// this thread tries to mine a block)
    min_network_inv_passes: u64,
    /// consensus hash of the last sortition we saw, even if we weren't the winner
    last_tenure_consensus_hash: Option<ConsensusHash>,
    /// tip of last tenure we won (used for mining microblocks)
    miner_tip: Option<MinerTip>,
    /// last time we mined a microblock, in millis
    last_microblock_tenure_time: u128,
    /// when should we run the next microblock tenure, in millis
    microblock_deadline: u128,
    /// cost of the last-produced microblock stream
    microblock_stream_cost: ExecutionCost,

    /// Inner relayer instance for forwarding broadcasted data back to the p2p thread for dispatch
    /// to neighbors
    relayer: Relayer,

    /// handle to the subordinate miner thread
    miner_thread: Option<JoinHandle<Option<MinerThreadResult>>>,
    /// if true, then the last time the miner thread was launched, it was used to mine a Stacks
    /// block (used to alternate between mining microblocks and Stacks blocks that confirm them)
    mined_stacks_block: bool,
}

struct BlockMinerThread {
    /// node config struct
    config: Config,
    /// handle to global state
    globals: Globals,
    /// copy of the node's keychain
    keychain: Keychain,
    /// burnchain configuration
    burnchain: Burnchain,
    /// Set of blocks that we have mined, but are still potentially-broadcastable
    /// (copied from RelayerThread since we need the info to determine the strategy for mining the
    /// next block during this tenure).
    last_mined_blocks: MinedBlocks,
    /// Copy of the node's last ongoing block commit from the last time this thread was run
    ongoing_commit: Option<OngoingBlockCommit>,
    /// Copy of the node's registered VRF key
    registered_key: RegisteredKey,
    /// Burnchain block snapshot at the time this thread was initialized
    burn_block: BlockSnapshot,
    /// Handle to the node's event dispatcher
    event_dispatcher: EventDispatcher,
}

/// State representing the microblock miner.
struct MicroblockMinerThread {
    /// handle to global state
    globals: Globals,
    /// handle to chainstate DB (optional so we can take/replace it)
    chainstate: Option<StacksChainState>,
    /// handle to sortition DB (optional so we can take/replace it)
    sortdb: Option<SortitionDB>,
    /// handle to mempool DB (optional so we can take/replace it)
    mempool: Option<MemPoolDB>,
    /// Handle to the node's event dispatcher
    event_dispatcher: EventDispatcher,
    /// Parent Stacks block's sortition's consensus hash
    parent_consensus_hash: ConsensusHash,
    /// Parent Stacks block's hash
    parent_block_hash: BlockHeaderHash,
    /// Microblock signing key
    miner_key: Secp256k1PrivateKey,
    /// How often to make microblocks, in milliseconds
    frequency: u64,
    /// Epoch timestamp, in milliseconds, when the last microblock was produced
    last_mined: u128,
    /// How many microblocks produced so far
    quantity: u64,
    /// Block budget consumed so far by this tenure (initialized to the cost of the Stacks block
    /// itself; microblocks fill up the remaining budget)
    cost_so_far: ExecutionCost,
    /// Block builder settings for the microblock miner.
    settings: BlockBuilderSettings,
}

impl MicroblockMinerThread {
    /// Instantiate the miner thread state from the relayer thread.
    /// May fail if:
    /// * we didn't win the last sortition
    /// * we couldn't open or read the DBs for some reason
    /// * we couldn't find the anchored block (i.e. it's not processed yet)
    pub fn from_relayer_thread(relayer_thread: &RelayerThread) -> Option<MicroblockMinerThread> {
        let globals = relayer_thread.globals.clone();
        let config = relayer_thread.config.clone();
        let burnchain = relayer_thread.burnchain.clone();
        let miner_tip = match relayer_thread.miner_tip.clone() {
            Some(tip) => tip,
            None => {
                debug!("Relayer: cannot instantiate microblock miner: did not win Stacks tip sortition");
                return None;
            }
        };

        let stacks_chainstate_path = config.get_chainstate_path_str();
        let burn_db_path = config.get_burn_db_file_path();
        let cost_estimator = config
            .make_cost_estimator()
            .unwrap_or_else(|| Box::new(UnitEstimator));
        let metric = config
            .make_cost_metric()
            .unwrap_or_else(|| Box::new(UnitMetric));

        // NOTE: read-write access is needed in order to be able to query the recipient set.
        // This is an artifact of the way the MARF is built (see #1449)
        let sortdb = SortitionDB::open(&burn_db_path, true, burnchain.pox_constants.clone())
            .map_err(|e| {
                error!(
                    "Relayer: Could not open sortdb '{}' ({:?}); skipping tenure",
                    &burn_db_path, &e
                );
                e
            })
            .ok()?;

        let mut chainstate = open_chainstate_with_faults(&config)
            .map_err(|e| {
                error!(
                    "Relayer: Could not open chainstate '{}' ({:?}); skipping microblock tenure",
                    &stacks_chainstate_path, &e
                );
                e
            })
            .ok()?;

        let mempool = MemPoolDB::open(
            config.is_mainnet(),
            config.burnchain.chain_id,
            &stacks_chainstate_path,
            cost_estimator,
            metric,
        )
        .expect("Database failure opening mempool");

        let MinerTip {
            consensus_hash: ch,
            block_hash: bhh,
            microblock_privkey: miner_key,
            ..
        } = miner_tip;

        debug!(
            "Relayer: Instantiate microblock mining state off of {}/{}",
            &ch, &bhh
        );

        // we won a block! proceed to build a microblock tail if we've stored it
        match StacksChainState::get_anchored_block_header_info(chainstate.db(), &ch, &bhh) {
            Ok(Some(_)) => {
                let parent_index_hash = StacksBlockHeader::make_index_block_hash(&ch, &bhh);
                let cost_so_far = if relayer_thread.microblock_stream_cost == ExecutionCost::zero()
                {
                    // unknown cost, or this is idempotent.
                    StacksChainState::get_stacks_block_anchored_cost(
                        chainstate.db(),
                        &parent_index_hash,
                    )
                    .expect("FATAL: failed to get anchored block cost")
                    .expect("FATAL: no anchored block cost stored for processed anchored block")
                } else {
                    relayer_thread.microblock_stream_cost.clone()
                };

                let frequency = config.node.microblock_frequency;
                let settings =
                    config.make_block_builder_settings(0, true, globals.get_miner_status());

                // port over unconfirmed state to this thread
                chainstate.unconfirmed_state = if let Some(unconfirmed_state) =
                    relayer_thread.chainstate_ref().unconfirmed_state.as_ref()
                {
                    Some(unconfirmed_state.make_readonly_owned().ok()?)
                } else {
                    None
                };

                Some(MicroblockMinerThread {
                    globals,
                    chainstate: Some(chainstate),
                    sortdb: Some(sortdb),
                    mempool: Some(mempool),
                    event_dispatcher: relayer_thread.event_dispatcher.clone(),
                    parent_consensus_hash: ch.clone(),
                    parent_block_hash: bhh.clone(),
                    miner_key,
                    frequency,
                    last_mined: 0,
                    quantity: 0,
                    cost_so_far: cost_so_far,
                    settings,
                })
            }
            Ok(None) => {
                warn!(
                    "Relayer: No such anchored block: {}/{}.  Cannot mine microblocks",
                    ch, bhh
                );
                None
            }
            Err(e) => {
                warn!(
                    "Relayer: Failed to get anchored block cost for {}/{}: {:?}",
                    ch, bhh, &e
                );
                None
            }
        }
    }

    /// Do something with the inner chainstate DBs (borrowed mutably).
    /// Used to fool the borrow-checker.
    /// NOT COMPOSIBLE - WILL PANIC IF CALLED FROM WITHIN ITSELF.
    fn with_chainstate<F, R>(&mut self, func: F) -> R
    where
        F: FnOnce(&mut Self, &mut SortitionDB, &mut StacksChainState, &mut MemPoolDB) -> R,
    {
        let mut sortdb = self.sortdb.take().expect("FATAL: already took sortdb");
        let mut chainstate = self
            .chainstate
            .take()
            .expect("FATAL: already took chainstate");
        let mut mempool = self.mempool.take().expect("FATAL: already took mempool");

        let res = func(self, &mut sortdb, &mut chainstate, &mut mempool);

        self.sortdb = Some(sortdb);
        self.chainstate = Some(chainstate);
        self.mempool = Some(mempool);

        res
    }

    /// Unconditionally mine one microblock.
    /// Can fail if the miner thread gets cancelled (most likely cause), or if there's some kind of
    /// DB error.
    fn inner_mine_one_microblock(
        &mut self,
        sortdb: &SortitionDB,
        chainstate: &mut StacksChainState,
        mempool: &mut MemPoolDB,
    ) -> Result<StacksMicroblock, ChainstateError> {
        debug!(
            "Try to mine one microblock off of {}/{} (total: {})",
            &self.parent_consensus_hash,
            &self.parent_block_hash,
            chainstate
                .unconfirmed_state
                .as_ref()
                .map(|us| us.num_microblocks())
                .unwrap_or(0)
        );

        let burn_height =
            SortitionDB::get_block_snapshot_consensus(sortdb.conn(), &self.parent_consensus_hash)
                .map_err(|e| {
                    error!("Failed to find block snapshot for mined block: {}", e);
                    e
                })?
                .ok_or_else(|| {
                    error!("Failed to find block snapshot for mined block");
                    ChainstateError::NoSuchBlockError
                })?
                .block_height;

        let ast_rules = SortitionDB::get_ast_rules(sortdb.conn(), burn_height).map_err(|e| {
            error!("Failed to get AST rules for microblock: {}", e);
            e
        })?;

        let epoch_id = SortitionDB::get_stacks_epoch(sortdb.conn(), burn_height)
            .map_err(|e| {
                error!("Failed to get epoch for microblock: {}", e);
                e
            })?
            .expect("FATAL: no epoch defined")
            .epoch_id;

        let mint_result = {
            let ic = sortdb.index_conn();
            let mut microblock_miner = match StacksMicroblockBuilder::resume_unconfirmed(
                chainstate,
                &ic,
                &self.cost_so_far,
                self.settings.clone(),
            ) {
                Ok(x) => x,
                Err(e) => {
                    let msg = format!(
                        "Failed to create a microblock miner at chaintip {}/{}: {:?}",
                        &self.parent_consensus_hash, &self.parent_block_hash, &e
                    );
                    error!("{}", msg);
                    return Err(e);
                }
            };

            let t1 = get_epoch_time_ms();

            let mblock = microblock_miner.mine_next_microblock(
                mempool,
                &self.miner_key,
                &self.event_dispatcher,
            )?;
            let new_cost_so_far = microblock_miner.get_cost_so_far().expect("BUG: cannot read cost so far from miner -- indicates that the underlying Clarity Tx is somehow in use still.");
            let t2 = get_epoch_time_ms();

            info!(
                "Mined microblock {} ({}) with {} transactions in {}ms",
                mblock.block_hash(),
                mblock.header.sequence,
                mblock.txs.len(),
                t2.saturating_sub(t1)
            );

            Ok((mblock, new_cost_so_far))
        };

        let (mined_microblock, new_cost) = match mint_result {
            Ok(x) => x,
            Err(e) => {
                warn!("Failed to mine microblock: {}", e);
                return Err(e);
            }
        };

        // failsafe
        if !Relayer::static_check_problematic_relayed_microblock(
            chainstate.mainnet,
            epoch_id,
            &mined_microblock,
            ASTRules::PrecheckSize,
        ) {
            // nope!
            warn!(
                "Our mined microblock {} was problematic",
                &mined_microblock.block_hash()
            );

            #[cfg(any(test, feature = "testing"))]
            {
                use std::fs;
                use std::io::Write;
                use std::path::Path;
                if let Ok(path) = std::env::var("STACKS_BAD_BLOCKS_DIR") {
                    // record this microblock somewhere
                    if !fs::metadata(&path).is_ok() {
                        fs::create_dir_all(&path)
                            .expect(&format!("FATAL: could not create '{}'", &path));
                    }

                    let path = Path::new(&path);
                    let path = path.join(Path::new(&format!("{}", &mined_microblock.block_hash())));
                    let mut file = fs::File::create(&path)
                        .expect(&format!("FATAL: could not create '{:?}'", &path));

                    let mblock_bits = mined_microblock.serialize_to_vec();
                    let mblock_bits_hex = to_hex(&mblock_bits);

                    let mblock_json = format!(
                        r#"{{"microblock":"{}","parent_consensus":"{}","parent_block":"{}"}}"#,
                        &mblock_bits_hex, &self.parent_consensus_hash, &self.parent_block_hash
                    );
                    file.write_all(&mblock_json.as_bytes()).expect(&format!(
                        "FATAL: failed to write microblock bits to '{:?}'",
                        &path
                    ));
                    info!(
                        "Fault injection: bad microblock {} saved to {}",
                        &mined_microblock.block_hash(),
                        &path.to_str().unwrap()
                    );
                }
            }
            if !Relayer::process_mined_problematic_blocks(ast_rules, ASTRules::PrecheckSize) {
                // don't process it
                warn!(
                    "Will NOT process our problematic mined microblock {}",
                    &mined_microblock.block_hash()
                );
                return Err(ChainstateError::NoTransactionsToMine);
            } else {
                warn!(
                    "Will process our problematic mined microblock {}",
                    &mined_microblock.block_hash()
                )
            }
        }

        // cancelled?
        let is_miner_blocked = self
            .globals
            .get_miner_status()
            .lock()
            .expect("FATAL: mutex poisoned")
            .is_blocked();
        if is_miner_blocked {
            return Err(ChainstateError::MinerAborted);
        }

        // preprocess the microblock locally
        chainstate.preprocess_streamed_microblock(
            &self.parent_consensus_hash,
            &self.parent_block_hash,
            &mined_microblock,
        )?;

        // update unconfirmed state cost
        self.cost_so_far = new_cost;
        self.quantity += 1;
        return Ok(mined_microblock);
    }

    /// Can this microblock miner mine off of this given tip?
    pub fn can_mine_on_tip(
        &self,
        consensus_hash: &ConsensusHash,
        block_hash: &BlockHeaderHash,
    ) -> bool {
        self.parent_consensus_hash == *consensus_hash && self.parent_block_hash == *block_hash
    }

    /// Body of try_mine_microblock()
    fn inner_try_mine_microblock(
        &mut self,
        miner_tip: MinerTip,
        sortdb: &SortitionDB,
        chainstate: &mut StacksChainState,
        mem_pool: &mut MemPoolDB,
    ) -> Result<Option<(StacksMicroblock, ExecutionCost)>, NetError> {
        if !self.can_mine_on_tip(&self.parent_consensus_hash, &self.parent_block_hash) {
            // not configured to mine on this tip
            return Ok(None);
        }
        if !self.can_mine_on_tip(&miner_tip.consensus_hash, &miner_tip.block_hash) {
            // this tip isn't what this miner is meant to mine on
            return Ok(None);
        }

        if self.last_mined + (self.frequency as u128) >= get_epoch_time_ms() {
            // too soon to mine
            return Ok(None);
        }

        let mut next_microblock_and_runtime = None;

        // opportunistically try and mine, but only if there are no attachable blocks in
        // recent history (i.e. in the last 10 minutes)
        let num_attachable = StacksChainState::count_attachable_staging_blocks(
            chainstate.db(),
            1,
            get_epoch_time_secs() - 600,
        )?;
        if num_attachable == 0 {
            match self.inner_mine_one_microblock(sortdb, chainstate, mem_pool) {
                Ok(microblock) => {
                    // will need to relay this
                    next_microblock_and_runtime = Some((microblock, self.cost_so_far.clone()));
                }
                Err(ChainstateError::NoTransactionsToMine) => {
                    info!("Will keep polling mempool for transactions to include in a microblock");
                }
                Err(e) => {
                    warn!("Failed to mine one microblock: {:?}", &e);
                }
            }
        } else {
            debug!("Will not mine microblocks yet -- have {} attachable blocks that arrived in the last 10 minutes", num_attachable);
        }

        self.last_mined = get_epoch_time_ms();

        Ok(next_microblock_and_runtime)
    }

    /// Try to mine one microblock, given the current chain tip and access to the chain state DBs.
    /// If we succeed, return the microblock and log the tx events to the given event dispatcher.
    /// May return None if any of the following are true:
    /// * `miner_tip` does not match this miner's miner tip
    /// * it's been too soon (less than microblock_frequency milliseconds) since we tried this call
    /// * there are simply no transactions to mine
    /// * there are still stacks blocks to be processed in the staging db
    /// * the miner thread got cancelled
    pub fn try_mine_microblock(
        &mut self,
        cur_tip: MinerTip,
    ) -> Result<Option<(StacksMicroblock, ExecutionCost)>, NetError> {
        debug!("microblock miner thread ID is {:?}", thread::current().id());
        self.with_chainstate(|mblock_miner, sortdb, chainstate, mempool| {
            mblock_miner.inner_try_mine_microblock(cur_tip, sortdb, chainstate, mempool)
        })
    }
}

impl BlockMinerThread {
    /// Instantiate the miner thread from its parent RelayerThread
    pub fn from_relayer_thread(
        rt: &RelayerThread,
        registered_key: RegisteredKey,
        burn_block: BlockSnapshot,
    ) -> BlockMinerThread {
        BlockMinerThread {
            config: rt.config.clone(),
            globals: rt.globals.clone(),
            keychain: rt.keychain.clone(),
            burnchain: rt.burnchain.clone(),
            last_mined_blocks: rt.last_mined_blocks.clone(),
            ongoing_commit: rt.bitcoin_controller.get_ongoing_commit(),
            registered_key,
            burn_block,
            event_dispatcher: rt.event_dispatcher.clone(),
        }
    }

    /// Get the coinbase recipient address, if set in the config and if allowed in this epoch
    fn get_coinbase_recipient(&self, epoch_id: StacksEpochId) -> Option<PrincipalData> {
        if epoch_id < StacksEpochId::Epoch21 && self.config.miner.block_reward_recipient.is_some() {
            warn!("Coinbase pay-to-contract is not supported in the current epoch");
            None
        } else {
            self.config.miner.block_reward_recipient.clone()
        }
    }

    /// Create a coinbase transaction.
    fn inner_generate_coinbase_tx(
        &mut self,
        nonce: u64,
        epoch_id: StacksEpochId,
    ) -> StacksTransaction {
        let is_mainnet = self.config.is_mainnet();
        let chain_id = self.config.burnchain.chain_id;
        let mut tx_auth = self.keychain.get_transaction_auth().unwrap();
        tx_auth.set_origin_nonce(nonce);

        let version = if is_mainnet {
            TransactionVersion::Mainnet
        } else {
            TransactionVersion::Testnet
        };

        let recipient_opt = self.get_coinbase_recipient(epoch_id);
        let mut tx = StacksTransaction::new(
            version,
            tx_auth,
            TransactionPayload::Coinbase(CoinbasePayload([0u8; 32]), recipient_opt),
        );
        tx.chain_id = chain_id;
        tx.anchor_mode = TransactionAnchorMode::OnChainOnly;
        let mut tx_signer = StacksTransactionSigner::new(&tx);
        self.keychain.sign_as_origin(&mut tx_signer);

        tx_signer.get_tx().unwrap()
    }

    /// Create a poison microblock transaction.
    fn inner_generate_poison_microblock_tx(
        &mut self,
        nonce: u64,
        poison_payload: TransactionPayload,
    ) -> StacksTransaction {
        let is_mainnet = self.config.is_mainnet();
        let chain_id = self.config.burnchain.chain_id;
        let mut tx_auth = self.keychain.get_transaction_auth().unwrap();
        tx_auth.set_origin_nonce(nonce);

        let version = if is_mainnet {
            TransactionVersion::Mainnet
        } else {
            TransactionVersion::Testnet
        };
        let mut tx = StacksTransaction::new(version, tx_auth, poison_payload);
        tx.chain_id = chain_id;
        tx.anchor_mode = TransactionAnchorMode::OnChainOnly;
        let mut tx_signer = StacksTransactionSigner::new(&tx);
        self.keychain.sign_as_origin(&mut tx_signer);

        tx_signer.get_tx().unwrap()
    }

    /// Constructs and returns a LeaderBlockCommitOp out of the provided params.
    fn inner_generate_block_commit_op(
        &self,
        block_header_hash: BlockHeaderHash,
        burn_fee: u64,
        key: &RegisteredKey,
        parent_burnchain_height: u32,
        parent_winning_vtx: u16,
        vrf_seed: VRFSeed,
        commit_outs: Vec<PoxAddress>,
        sunset_burn: u64,
        current_burn_height: u64,
    ) -> BlockstackOperationType {
        let (parent_block_ptr, parent_vtxindex) = (parent_burnchain_height, parent_winning_vtx);
        let burn_parent_modulus = (current_burn_height % BURN_BLOCK_MINED_AT_MODULUS) as u8;
        let sender = self.keychain.get_burnchain_signer();
        BlockstackOperationType::LeaderBlockCommit(LeaderBlockCommitOp {
            sunset_burn,
            block_header_hash,
            burn_fee,
            input: (Txid([0; 32]), 0),
            apparent_sender: sender,
            key_block_ptr: key.block_height as u32,
            key_vtxindex: key.op_vtxindex as u16,
            memo: vec![STACKS_EPOCH_2_1_MARKER],
            new_seed: vrf_seed,
            parent_block_ptr,
            parent_vtxindex,
            vtxindex: 0,
            txid: Txid([0u8; 32]),
            block_height: 0,
            burn_header_hash: BurnchainHeaderHash::zero(),
            burn_parent_modulus,
            commit_outs,
        })
    }

    /// Get references to the inner assembled anchor block data we've produced for a given burnchain block height
    fn find_inflight_mined_blocks(
        burn_height: u64,
        last_mined_blocks: &MinedBlocks,
    ) -> Vec<&AssembledAnchorBlock> {
        let mut ret = vec![];
        for (_, (assembled_block, _)) in last_mined_blocks.iter() {
            if assembled_block.my_block_height >= burn_height {
                ret.push(assembled_block);
            }
        }
        ret
    }

    /// Load up the parent block info for mining.
    /// If there's no parent because this is the first block, then return the genesis block's info.
    /// If we can't find the parent in the DB but we expect one, return None.
    fn load_block_parent_info(
        &self,
        burn_db: &mut SortitionDB,
        chain_state: &mut StacksChainState,
    ) -> Option<ParentStacksBlockInfo> {
        if let Some(stacks_tip) = chain_state
            .get_stacks_chain_tip(burn_db)
            .expect("FATAL: could not query chain tip")
        {
            let miner_address = self
                .keychain
                .origin_address(self.config.is_mainnet())
                .unwrap();
            match ParentStacksBlockInfo::lookup(
                chain_state,
                burn_db,
                &self.burn_block,
                miner_address,
                &stacks_tip.consensus_hash,
                &stacks_tip.anchored_block_hash,
            ) {
                Ok(parent_info) => Some(parent_info),
                Err(Error::BurnchainTipChanged) => {
                    self.globals.counters.bump_missed_tenures();
                    None
                }
                Err(..) => None,
            }
        } else {
            debug!("No Stacks chain tip known, will return a genesis block");
            let (network, _) = self.config.burnchain.get_bitcoin_network();
            let burnchain_params =
                BurnchainParameters::from_params(&self.config.burnchain.chain, &network)
                    .expect("Bitcoin network unsupported");

            let chain_tip = ChainTip::genesis(
                &burnchain_params.first_block_hash,
                burnchain_params.first_block_height.into(),
                burnchain_params.first_block_timestamp.into(),
            );

            Some(ParentStacksBlockInfo {
                stacks_parent_header: chain_tip.metadata,
                parent_consensus_hash: FIRST_BURNCHAIN_CONSENSUS_HASH.clone(),
                parent_block_burn_height: 0,
                parent_block_total_burn: 0,
                parent_winning_vtxindex: 0,
                coinbase_nonce: 0,
            })
        }
    }

    /// Determine which attempt this will be when mining a block, and whether or not an attempt
    /// should even be made.
    /// Returns Some(attempt) if we should attempt to mine (and what attempt it will be)
    /// Returns None if we should not mine.
    fn get_mine_attempt(
        &self,
        chain_state: &StacksChainState,
        parent_block_info: &ParentStacksBlockInfo,
    ) -> Option<u64> {
        let parent_consensus_hash = &parent_block_info.parent_consensus_hash;
        let stacks_parent_header = &parent_block_info.stacks_parent_header;
        let parent_block_burn_height = parent_block_info.parent_block_burn_height;

        let last_mined_blocks =
            Self::find_inflight_mined_blocks(self.burn_block.block_height, &self.last_mined_blocks);

        // has the tip changed from our previously-mined block for this epoch?
        let attempt = if last_mined_blocks.len() <= 1 {
            // always mine if we've not mined a block for this epoch yet, or
            // if we've mined just one attempt, unconditionally try again (so we
            // can use `subsequent_miner_time_ms` in this attempt)
            if last_mined_blocks.len() == 1 {
                debug!("Have only attempted one block; unconditionally trying again");
            }
            last_mined_blocks.len() as u64 + 1
        } else {
            let mut best_attempt = 0;
            debug!(
                "Consider {} in-flight Stacks tip(s)",
                &last_mined_blocks.len()
            );
            for prev_block in last_mined_blocks.iter() {
                debug!(
                    "Consider in-flight block {} on Stacks tip {}/{} in {} with {} txs",
                    &prev_block.anchored_block.block_hash(),
                    &prev_block.parent_consensus_hash,
                    &prev_block.anchored_block.header.parent_block,
                    &prev_block.my_burn_hash,
                    &prev_block.anchored_block.txs.len()
                );

                if prev_block.anchored_block.txs.len() == 1 && prev_block.attempt == 1 {
                    // Don't let the fact that we've built an empty block during this sortition
                    // prevent us from trying again.
                    best_attempt = 1;
                    continue;
                }
                if prev_block.parent_consensus_hash == *parent_consensus_hash
                    && prev_block.my_burn_hash == self.burn_block.burn_header_hash
                    && prev_block.anchored_block.header.parent_block
                        == stacks_parent_header.anchored_header.block_hash()
                {
                    // the anchored chain tip hasn't changed since we attempted to build a block.
                    // But, have discovered any new microblocks worthy of being mined?
                    if let Ok(Some(stream)) =
                        StacksChainState::load_descendant_staging_microblock_stream(
                            chain_state.db(),
                            &StacksBlockHeader::make_index_block_hash(
                                &prev_block.parent_consensus_hash,
                                &stacks_parent_header.anchored_header.block_hash(),
                            ),
                            0,
                            u16::MAX,
                        )
                    {
                        if (prev_block.anchored_block.header.parent_microblock
                            == BlockHeaderHash([0u8; 32])
                            && stream.len() == 0)
                            || (prev_block.anchored_block.header.parent_microblock
                                != BlockHeaderHash([0u8; 32])
                                && stream.len()
                                    <= (prev_block.anchored_block.header.parent_microblock_sequence
                                        as usize)
                                        + 1)
                        {
                            // the chain tip hasn't changed since we attempted to build a block.  Use what we
                            // already have.
                            debug!("Relayer: Stacks tip is unchanged since we last tried to mine a block off of {}/{} at height {} with {} txs, in {} at burn height {}, and no new microblocks ({} <= {} + 1)",
                                   &prev_block.parent_consensus_hash, &prev_block.anchored_block.header.parent_block, prev_block.anchored_block.header.total_work.work,
                                   prev_block.anchored_block.txs.len(), prev_block.my_burn_hash, parent_block_burn_height, stream.len(), prev_block.anchored_block.header.parent_microblock_sequence);

                            return None;
                        } else {
                            // there are new microblocks!
                            // TODO: only consider rebuilding our anchored block if we (a) have
                            // time, and (b) the new microblocks are worth more than the new BTC
                            // fee minus the old BTC fee
                            debug!("Relayer: Stacks tip is unchanged since we last tried to mine a block off of {}/{} at height {} with {} txs, in {} at burn height {}, but there are new microblocks ({} > {} + 1)",
                                   &prev_block.parent_consensus_hash, &prev_block.anchored_block.header.parent_block, prev_block.anchored_block.header.total_work.work,
                                   prev_block.anchored_block.txs.len(), prev_block.my_burn_hash, parent_block_burn_height, stream.len(), prev_block.anchored_block.header.parent_microblock_sequence);

                            best_attempt = cmp::max(best_attempt, prev_block.attempt);
                        }
                    } else {
                        // no microblock stream to confirm, and the stacks tip hasn't changed
                        debug!("Relayer: Stacks tip is unchanged since we last tried to mine a block off of {}/{} at height {} with {} txs, in {} at burn height {}, and no microblocks present",
                               &prev_block.parent_consensus_hash, &prev_block.anchored_block.header.parent_block, prev_block.anchored_block.header.total_work.work,
                               prev_block.anchored_block.txs.len(), prev_block.my_burn_hash, parent_block_burn_height);

                        return None;
                    }
                } else {
                    if self.burn_block.burn_header_hash == prev_block.my_burn_hash {
                        // only try and re-mine if there was no sortition since the last chain tip
                        debug!("Relayer: Stacks tip has changed to {}/{} since we last tried to mine a block in {} at burn height {}; attempt was {} (for Stacks tip {}/{})",
                               parent_consensus_hash, stacks_parent_header.anchored_header.block_hash(), prev_block.my_burn_hash, parent_block_burn_height, prev_block.attempt, &prev_block.parent_consensus_hash, &prev_block.anchored_block.header.parent_block);
                        best_attempt = cmp::max(best_attempt, prev_block.attempt);
                    } else {
                        debug!("Relayer: Burn tip has changed to {} ({}) since we last tried to mine a block in {}",
                               &self.burn_block.burn_header_hash, self.burn_block.block_height, &prev_block.my_burn_hash);
                    }
                }
            }
            best_attempt + 1
        };
        Some(attempt)
    }

    /// Generate the VRF proof for the block we're going to build.
    /// Returns Some(proof) if we could make the proof
    /// Return None if we could not make the proof
    fn make_vrf_proof(&mut self) -> Option<VRFProof> {
        // if we're a mock miner, then make sure that the keychain has a keypair for the mocked VRF
        // key
        let vrf_proof = if self.config.node.mock_mining {
            self.keychain.generate_proof(
                VRF_MOCK_MINER_KEY,
                self.burn_block.sortition_hash.as_bytes(),
            )
        } else {
            self.keychain.generate_proof(
                self.registered_key.target_block_height,
                self.burn_block.sortition_hash.as_bytes(),
            )
        };

        debug!(
            "Generated VRF Proof: {} over {} ({},{}) with key {}",
            vrf_proof.to_hex(),
            &self.burn_block.sortition_hash,
            &self.burn_block.block_height,
            &self.burn_block.burn_header_hash,
            &self.registered_key.vrf_public_key.to_hex()
        );
        Some(vrf_proof)
    }

    /// Get the microblock private key we'll be using for this tenure, should we win.
    /// Return the private key.
    ///
    /// In testing, we ignore the parent stacks block hash because we don't have an easy way to
    /// reproduce it in integration tests.
    #[cfg(not(any(test, feature = "testing")))]
    fn make_microblock_private_key(
        &mut self,
        parent_stacks_hash: &StacksBlockId,
    ) -> Secp256k1PrivateKey {
        // Generates a new secret key for signing the trail of microblocks
        // of the upcoming tenure.
        self.keychain
            .make_microblock_secret_key(self.burn_block.block_height, &parent_stacks_hash.0)
    }

    /// Get the microblock private key we'll be using for this tenure, should we win.
    /// Return the private key on success
    #[cfg(any(test, feature = "testing"))]
    fn make_microblock_private_key(
        &mut self,
        _parent_stacks_hash: &StacksBlockId,
    ) -> Secp256k1PrivateKey {
        // Generates a new secret key for signing the trail of microblocks
        // of the upcoming tenure.
        warn!("test version of make_microblock_secret_key");
        self.keychain.make_microblock_secret_key(
            self.burn_block.block_height,
            &self.burn_block.block_height.to_be_bytes(),
        )
    }

    /// Load the parent microblock stream and vet it for the absence of forks.
    /// If there is a fork, then mine and relay a poison microblock transaction.
    /// Update stacks_parent_header's microblock tail to point to the end of the stream we load.
    /// Return the microblocks we'll confirm, if there are any.
    fn load_and_vet_parent_microblocks(
        &mut self,
        chain_state: &mut StacksChainState,
        mem_pool: &mut MemPoolDB,
        parent_block_info: &mut ParentStacksBlockInfo,
    ) -> Option<Vec<StacksMicroblock>> {
        let parent_consensus_hash = &parent_block_info.parent_consensus_hash;
        let stacks_parent_header = &mut parent_block_info.stacks_parent_header;

        let microblock_info_opt =
            match StacksChainState::load_descendant_staging_microblock_stream_with_poison(
                chain_state.db(),
                &StacksBlockHeader::make_index_block_hash(
                    parent_consensus_hash,
                    &stacks_parent_header.anchored_header.block_hash(),
                ),
                0,
                u16::MAX,
            ) {
                Ok(x) => {
                    let num_mblocks = x.as_ref().map(|(mblocks, ..)| mblocks.len()).unwrap_or(0);
                    debug!(
                        "Loaded {} microblocks descending from {}/{} (data: {})",
                        num_mblocks,
                        parent_consensus_hash,
                        &stacks_parent_header.anchored_header.block_hash(),
                        x.is_some()
                    );
                    x
                }
                Err(e) => {
                    warn!(
                        "Failed to load descendant microblock stream from {}/{}: {:?}",
                        parent_consensus_hash,
                        &stacks_parent_header.anchored_header.block_hash(),
                        &e
                    );
                    None
                }
            };

        if let Some((ref microblocks, ref poison_opt)) = &microblock_info_opt {
            if let Some(ref tail) = microblocks.last() {
                debug!(
                    "Confirm microblock stream tailed at {} (seq {})",
                    &tail.block_hash(),
                    tail.header.sequence
                );
            }

            // try and confirm as many microblocks as we can (but note that the stream itself may
            // be too long; we'll try again if that happens).
            stacks_parent_header.microblock_tail =
                microblocks.last().clone().map(|blk| blk.header.clone());

            if let Some(poison_payload) = poison_opt {
                debug!("Detected poisoned microblock fork: {:?}", &poison_payload);

                // submit it multiple times with different nonces, so it'll have a good chance of
                // eventually getting picked up (even if the miner sends other transactions from
                // the same address)
                for i in 0..10 {
                    let poison_microblock_tx = self.inner_generate_poison_microblock_tx(
                        parent_block_info.coinbase_nonce + 1 + i,
                        poison_payload.clone(),
                    );

                    // submit the poison payload, privately, so we'll mine it when building the
                    // anchored block.
                    if let Err(e) = mem_pool.miner_submit(
                        chain_state,
                        &parent_consensus_hash,
                        &stacks_parent_header.anchored_header.block_hash(),
                        &poison_microblock_tx,
                        Some(&self.event_dispatcher),
                        1_000_000_000.0, // prioritize this for inclusion
                    ) {
                        warn!(
                            "Detected but failed to mine poison-microblock transaction: {:?}",
                            &e
                        );
                    } else {
                        debug!(
                            "Submit poison-microblock transaction {:?}",
                            &poison_microblock_tx
                        );
                    }
                }
            }
        }

        microblock_info_opt.map(|(stream, _)| stream)
    }

    /// Produce the block-commit for this anchored block, if we can.
    /// Returns the op on success
    /// Returns None if we fail somehow.
    pub fn make_block_commit(
        &self,
        burn_db: &mut SortitionDB,
        chain_state: &mut StacksChainState,
        block_hash: BlockHeaderHash,
        parent_block_burn_height: u64,
        parent_winning_vtxindex: u16,
        vrf_proof: &VRFProof,
        target_epoch_id: StacksEpochId,
    ) -> Option<BlockstackOperationType> {
        // let's figure out the recipient set!
        let recipients = match get_next_recipients(
            &self.burn_block,
            chain_state,
            burn_db,
            &self.burnchain,
            &OnChainRewardSetProvider(),
            self.config.node.always_use_affirmation_maps,
        ) {
            Ok(x) => x,
            Err(e) => {
                error!("Relayer: Failure fetching recipient set: {:?}", e);
                return None;
            }
        };

        let burn_fee_cap = self.config.burnchain.burn_fee_cap;
        let sunset_burn = self.burnchain.expected_sunset_burn(
            self.burn_block.block_height + 1,
            burn_fee_cap,
            target_epoch_id,
        );
        let rest_commit = burn_fee_cap - sunset_burn;

        let commit_outs = if !self
            .burnchain
            .pox_constants
            .is_after_pox_sunset_end(self.burn_block.block_height, target_epoch_id)
            && !self
                .burnchain
                .is_in_prepare_phase(self.burn_block.block_height + 1)
        {
            RewardSetInfo::into_commit_outs(recipients, self.config.is_mainnet())
        } else {
            vec![PoxAddress::standard_burn_address(self.config.is_mainnet())]
        };

        // let's commit, but target the current burnchain tip with our modulus
        let op = self.inner_generate_block_commit_op(
            block_hash,
            rest_commit,
            &self.registered_key,
            parent_block_burn_height
                .try_into()
                .expect("Could not convert parent block height into u32"),
            parent_winning_vtxindex,
            VRFSeed::from_proof(vrf_proof),
            commit_outs,
            sunset_burn,
            self.burn_block.block_height,
        );
        Some(op)
    }

    /// Are there enough unprocessed blocks that we shouldn't mine?
    fn unprocessed_blocks_prevent_mining(
        burnchain: &Burnchain,
        sortdb: &SortitionDB,
        chainstate: &StacksChainState,
    ) -> bool {
        let sort_tip = SortitionDB::get_canonical_burn_chain_tip(sortdb.conn())
            .expect("FATAL: could not query canonical sortition DB tip");

        if let Some(stacks_tip) = chainstate
            .get_stacks_chain_tip(sortdb)
            .expect("FATAL: could not query canonical Stacks chain tip")
        {
            let has_unprocessed =
                StacksChainState::has_higher_unprocessed_blocks(chainstate.db(), stacks_tip.height)
                    .expect("FATAL: failed to query staging blocks");
            if has_unprocessed {
                let highest_unprocessed_opt =
                    StacksChainState::get_highest_unprocessed_block(chainstate.db())
                        .expect("FATAL: failed to query staging blocks");

                if let Some(highest_unprocessed) = highest_unprocessed_opt {
                    let highest_unprocessed_block_sn_opt =
                        SortitionDB::get_block_snapshot_consensus(
                            sortdb.conn(),
                            &highest_unprocessed.consensus_hash,
                        )
                        .expect("FATAL: could not query sortition DB");

                    // NOTE: this could be None if it's not part of the canonical PoX fork any
                    // longer
                    if let Some(highest_unprocessed_block_sn) = highest_unprocessed_block_sn_opt {
                        if stacks_tip.height + (burnchain.pox_constants.prepare_length as u64) - 1
                            >= highest_unprocessed.height
                            && highest_unprocessed_block_sn.block_height
                                + (burnchain.pox_constants.prepare_length as u64)
                                - 1
                                >= sort_tip.block_height
                        {
                            // we're close enough to the chain tip that it's a bad idea for us to mine
                            // -- we'll likely create an orphan
                            return true;
                        }
                    }
                }
            }
        }
        // we can mine
        return false;
    }

    /// Try to mine a Stacks block by assembling one from mempool transactions and sending a
    /// burnchain block-commit transaction.  If we succeed, then return the assembled block data as
    /// well as the microblock private key to use to produce microblocks.
    /// Return None if we couldn't build a block for whatever reason.
    pub fn run_tenure(&mut self) -> Option<MinerThreadResult> {
        debug!("block miner thread ID is {:?}", thread::current().id());
        fault_injection_long_tenure();

        let burn_db_path = self.config.get_burn_db_file_path();
        let stacks_chainstate_path = self.config.get_chainstate_path_str();

        let cost_estimator = self
            .config
            .make_cost_estimator()
            .unwrap_or_else(|| Box::new(UnitEstimator));
        let metric = self
            .config
            .make_cost_metric()
            .unwrap_or_else(|| Box::new(UnitMetric));

        let mut bitcoin_controller = BitcoinRegtestController::new_ongoing_dummy(
            self.config.clone(),
            self.ongoing_commit.clone(),
        );

        // NOTE: read-write access is needed in order to be able to query the recipient set.
        // This is an artifact of the way the MARF is built (see #1449)
        let mut burn_db =
            SortitionDB::open(&burn_db_path, true, self.burnchain.pox_constants.clone())
                .expect("FATAL: could not open sortition DB");

        let mut chain_state =
            open_chainstate_with_faults(&self.config).expect("FATAL: could not open chainstate DB");

        let mut mem_pool = MemPoolDB::open(
            self.config.is_mainnet(),
            self.config.burnchain.chain_id,
            &stacks_chainstate_path,
            cost_estimator,
            metric,
        )
        .expect("Database failure opening mempool");

        let tenure_begin = get_epoch_time_ms();

        let target_epoch_id =
            SortitionDB::get_stacks_epoch(burn_db.conn(), self.burn_block.block_height + 1)
                .ok()?
                .expect("FATAL: no epoch defined")
                .epoch_id;
        let mut parent_block_info = self.load_block_parent_info(&mut burn_db, &mut chain_state)?;
        let attempt = self.get_mine_attempt(&chain_state, &parent_block_info)?;
        let vrf_proof = self.make_vrf_proof()?;

        // Generates a new secret key for signing the trail of microblocks
        // of the upcoming tenure.
        let microblock_private_key = self.make_microblock_private_key(
            &parent_block_info.stacks_parent_header.index_block_hash(),
        );
        let mblock_pubkey_hash = {
            let mut pubkh = Hash160::from_node_public_key(&StacksPublicKey::from_private(
                &microblock_private_key,
            ));
            if cfg!(test) {
                if let Ok(mblock_pubkey_hash_str) = std::env::var("STACKS_MICROBLOCK_PUBKEY_HASH") {
                    if let Ok(bad_pubkh) = Hash160::from_hex(&mblock_pubkey_hash_str) {
                        debug!(
                            "Fault injection: set microblock public key hash to {}",
                            &bad_pubkh
                        );
                        pubkh = bad_pubkh
                    }
                }
            }
            pubkh
        };

        // create our coinbase
        let coinbase_tx =
            self.inner_generate_coinbase_tx(parent_block_info.coinbase_nonce, target_epoch_id);

        // find the longest microblock tail we can build off of.
        // target it to the microblock tail in parent_block_info
        let microblocks_opt = self.load_and_vet_parent_microblocks(
            &mut chain_state,
            &mut mem_pool,
            &mut parent_block_info,
        );

        // build the block itself
        let (anchored_block, _, _) = match StacksBlockBuilder::build_anchored_block(
            &chain_state,
            &burn_db.index_conn(),
            &mut mem_pool,
            &parent_block_info.stacks_parent_header,
            parent_block_info.parent_block_total_burn,
            vrf_proof.clone(),
            mblock_pubkey_hash,
            &coinbase_tx,
            self.config.make_block_builder_settings(
                attempt,
                false,
                self.globals.get_miner_status(),
            ),
            Some(&self.event_dispatcher),
        ) {
            Ok(block) => block,
            Err(ChainstateError::InvalidStacksMicroblock(msg, mblock_header_hash)) => {
                // part of the parent microblock stream is invalid, so try again
                info!("Parent microblock stream is invalid; trying again without the offender {} (msg: {})", &mblock_header_hash, &msg);

                // truncate the stream
                parent_block_info.stacks_parent_header.microblock_tail = match microblocks_opt {
                    Some(microblocks) => {
                        let mut tail = None;
                        for mblock in microblocks.into_iter() {
                            if mblock.block_hash() == mblock_header_hash {
                                break;
                            }
                            tail = Some(mblock);
                        }
                        if let Some(ref t) = &tail {
                            debug!(
                                "New parent microblock stream tail is {} (seq {})",
                                t.block_hash(),
                                t.header.sequence
                            );
                        }
                        tail.map(|t| t.header)
                    }
                    None => None,
                };

                // try again
                match StacksBlockBuilder::build_anchored_block(
                    &chain_state,
                    &burn_db.index_conn(),
                    &mut mem_pool,
                    &parent_block_info.stacks_parent_header,
                    parent_block_info.parent_block_total_burn,
                    vrf_proof.clone(),
                    mblock_pubkey_hash,
                    &coinbase_tx,
                    self.config.make_block_builder_settings(
                        attempt,
                        false,
                        self.globals.get_miner_status(),
                    ),
                    Some(&self.event_dispatcher),
                ) {
                    Ok(block) => block,
                    Err(e) => {
                        error!("Relayer: Failure mining anchor block even after removing offending microblock {}: {}", &mblock_header_hash, &e);
                        return None;
                    }
                }
            }
            Err(e) => {
                error!("Relayer: Failure mining anchored block: {}", e);
                return None;
            }
        };

        info!(
            "Relayer: Succeeded assembling {} block #{}: {}, with {} txs, attempt {}",
            if parent_block_info.parent_block_total_burn == 0 {
                "Genesis"
            } else {
                "Stacks"
            },
            anchored_block.header.total_work.work,
            anchored_block.block_hash(),
            anchored_block.txs.len(),
            attempt
        );

        // let's commit
        let op = self.make_block_commit(
            &mut burn_db,
            &mut chain_state,
            anchored_block.block_hash(),
            parent_block_info.parent_block_burn_height,
            parent_block_info.parent_winning_vtxindex,
            &vrf_proof,
            target_epoch_id,
        )?;

        // last chance -- confirm that the stacks tip is unchanged (since it could have taken long
        // enough to build this block that another block could have arrived), and confirm that all
        // Stacks blocks with heights higher than the canoincal tip are processed.
        let cur_burn_chain_tip = SortitionDB::get_canonical_burn_chain_tip(burn_db.conn())
            .expect("FATAL: failed to query sortition DB for canonical burn chain tip");

        if let Some(stacks_tip) = chain_state
            .get_stacks_chain_tip(&burn_db)
            .expect("FATAL: could not query chain tip")
        {
            let is_miner_blocked = self
                .globals
                .get_miner_status()
                .lock()
                .expect("FATAL: mutex poisoned")
                .is_blocked();

            let has_unprocessed =
                Self::unprocessed_blocks_prevent_mining(&self.burnchain, &burn_db, &chain_state);
            if stacks_tip.anchored_block_hash != anchored_block.header.parent_block
                || parent_block_info.parent_consensus_hash != stacks_tip.consensus_hash
                || cur_burn_chain_tip.burn_header_hash != self.burn_block.burn_header_hash
                || is_miner_blocked
                || has_unprocessed
            {
                debug!(
                    "Relayer: Cancel block-commit; chain tip(s) have changed or cancelled";
                    "block_hash" => %anchored_block.block_hash(),
                    "tx_count" => anchored_block.txs.len(),
                    "target_height" => %anchored_block.header.total_work.work,
                    "parent_consensus_hash" => %parent_block_info.parent_consensus_hash,
                    "parent_block_hash" => %anchored_block.header.parent_block,
                    "parent_microblock_hash" => %anchored_block.header.parent_microblock,
                    "parent_microblock_seq" => anchored_block.header.parent_microblock_sequence,
                    "old_tip_burn_block_hash" => %self.burn_block.burn_header_hash,
                    "old_tip_burn_block_height" => self.burn_block.block_height,
                    "old_tip_burn_block_sortition_id" => %self.burn_block.sortition_id,
                    "attempt" => attempt,
                    "new_stacks_tip_block_hash" => %stacks_tip.anchored_block_hash,
                    "new_stacks_tip_consensus_hash" => %stacks_tip.consensus_hash,
                    "new_tip_burn_block_height" => cur_burn_chain_tip.block_height,
                    "new_tip_burn_block_sortition_id" => %cur_burn_chain_tip.sortition_id,
                    "new_burn_block_sortition_id" => %cur_burn_chain_tip.sortition_id,
                    "miner_blocked" => %is_miner_blocked,
                    "has_unprocessed" => %has_unprocessed
                );
                self.globals.counters.bump_missed_tenures();
                return None;
            }
        }

        let mut op_signer = self.keychain.generate_op_signer();
        debug!(
            "Relayer: Submit block-commit";
            "block_hash" => %anchored_block.block_hash(),
            "tx_count" => anchored_block.txs.len(),
            "target_height" => anchored_block.header.total_work.work,
            "parent_consensus_hash" => %parent_block_info.parent_consensus_hash,
            "parent_block_hash" => %anchored_block.header.parent_block,
            "parent_microblock_hash" => %anchored_block.header.parent_microblock,
            "parent_microblock_seq" => anchored_block.header.parent_microblock_sequence,
            "tip_burn_block_hash" => %self.burn_block.burn_header_hash,
            "tip_burn_block_height" => self.burn_block.block_height,
            "tip_burn_block_sortition_id" => %self.burn_block.sortition_id,
            "cur_burn_block_hash" => %cur_burn_chain_tip.burn_header_hash,
            "cur_burn_block_height" => %cur_burn_chain_tip.block_height,
            "cur_burn_block_sortition_id" => %cur_burn_chain_tip.sortition_id,
            "attempt" => attempt
        );

        let res = bitcoin_controller.submit_operation(target_epoch_id, op, &mut op_signer, attempt);
        if res.is_none() {
            if !self.config.node.mock_mining {
                warn!("Relayer: Failed to submit Bitcoin transaction");
                return None;
            } else {
                debug!("Relayer: Mock-mining enabled; not sending Bitcoin transaction");
            }
        }

        Some(MinerThreadResult::Block(
            AssembledAnchorBlock {
                parent_consensus_hash: parent_block_info.parent_consensus_hash,
                my_burn_hash: cur_burn_chain_tip.burn_header_hash,
                my_block_height: cur_burn_chain_tip.block_height,
                orig_burn_hash: self.burn_block.burn_header_hash,
                anchored_block,
                attempt,
                tenure_begin,
            },
            microblock_private_key,
            bitcoin_controller.get_ongoing_commit(),
        ))
    }
}

impl RelayerThread {
    /// Instantiate off of a StacksNode, a runloop, and a relayer.
    pub fn new(runloop: &RunLoop, local_peer: LocalPeer, relayer: Relayer) -> RelayerThread {
        let config = runloop.config().clone();
        let globals = runloop.get_globals();
        let burn_db_path = config.get_burn_db_file_path();
        let stacks_chainstate_path = config.get_chainstate_path_str();
        let is_mainnet = config.is_mainnet();
        let chain_id = config.burnchain.chain_id;

        let sortdb = SortitionDB::open(&burn_db_path, true, runloop.get_burnchain().pox_constants)
            .expect("FATAL: failed to open burnchain DB");

        let chainstate =
            open_chainstate_with_faults(&config).expect("FATAL: failed to open chainstate DB");

        let cost_estimator = config
            .make_cost_estimator()
            .unwrap_or_else(|| Box::new(UnitEstimator));
        let metric = config
            .make_cost_metric()
            .unwrap_or_else(|| Box::new(UnitMetric));

        let mempool = MemPoolDB::open(
            is_mainnet,
            chain_id,
            &stacks_chainstate_path,
            cost_estimator,
            metric,
        )
        .expect("Database failure opening mempool");

        let keychain = Keychain::default(config.node.seed.clone());
        let bitcoin_controller = BitcoinRegtestController::new_dummy(config.clone());

        RelayerThread {
            config: config.clone(),
            sortdb: Some(sortdb),
            chainstate: Some(chainstate),
            mempool: Some(mempool),
            globals,
            keychain,
            burnchain: runloop.get_burnchain(),
            last_vrf_key_burn_height: 0,
            last_mined_blocks: MinedBlocks::new(),
            bitcoin_controller,
            event_dispatcher: runloop.get_event_dispatcher(),
            local_peer,

            last_tenure_issue_time: 0,
            last_network_block_height: 0,
            last_network_block_height_ts: 0,
            last_network_download_passes: 0,
            min_network_download_passes: 0,
            last_network_inv_passes: 0,
            min_network_inv_passes: 0,

            last_tenure_consensus_hash: None,
            miner_tip: None,
            last_microblock_tenure_time: 0,
            microblock_deadline: 0,
            microblock_stream_cost: ExecutionCost::zero(),

            relayer,

            miner_thread: None,
            mined_stacks_block: false,
        }
    }

    /// Get an immutible ref to the sortdb
    pub fn sortdb_ref(&self) -> &SortitionDB {
        self.sortdb
            .as_ref()
            .expect("FATAL: tried to access sortdb while taken")
    }

    /// Get an immutible ref to the chainstate
    pub fn chainstate_ref(&self) -> &StacksChainState {
        self.chainstate
            .as_ref()
            .expect("FATAL: tried to access chainstate while it was taken")
    }

    /// Fool the borrow checker into letting us do something with the chainstate databases.
    /// DOES NOT COMPOSE -- do NOT call this, or self.sortdb_ref(), or self.chainstate_ref(), within
    /// `func`.  You will get a runtime panic.
    pub fn with_chainstate<F, R>(&mut self, func: F) -> R
    where
        F: FnOnce(&mut RelayerThread, &mut SortitionDB, &mut StacksChainState, &mut MemPoolDB) -> R,
    {
        let mut sortdb = self
            .sortdb
            .take()
            .expect("FATAL: tried to take sortdb while taken");
        let mut chainstate = self
            .chainstate
            .take()
            .expect("FATAL: tried to take chainstate while taken");
        let mut mempool = self
            .mempool
            .take()
            .expect("FATAL: tried to take mempool while taken");
        let res = func(self, &mut sortdb, &mut chainstate, &mut mempool);
        self.sortdb = Some(sortdb);
        self.chainstate = Some(chainstate);
        self.mempool = Some(mempool);
        res
    }

    /// have we waited for the right conditions under which to start mining a block off of our
    /// chain tip?
    pub fn has_waited_for_latest_blocks(&self) -> bool {
        // a network download pass took place
        (self.min_network_download_passes <= self.last_network_download_passes
        // a network inv pass took place
        && self.min_network_download_passes <= self.last_network_download_passes)
        // we waited long enough for a download pass, but timed out waiting
        || self.last_network_block_height_ts + (self.config.node.wait_time_for_blocks as u128) < get_epoch_time_ms()
        // we're not supposed to wait at all
        || !self.config.miner.wait_for_block_download
    }

    /// Return debug string for waiting for latest blocks
    pub fn debug_waited_for_latest_blocks(&self) -> String {
        format!(
            "({} <= {} && {} <= {}) || {} + {} < {} || {}",
            self.min_network_download_passes,
            self.last_network_download_passes,
            self.min_network_inv_passes,
            self.last_network_inv_passes,
            self.last_network_block_height_ts,
            self.config.node.wait_time_for_blocks,
            get_epoch_time_ms(),
            self.config.miner.wait_for_block_download
        )
    }

    /// Handle a NetworkResult from the p2p/http state machine.  Usually this is the act of
    /// * preprocessing and storing new blocks and microblocks
    /// * relaying blocks, microblocks, and transacctions
    /// * updating unconfirmed state views
    pub fn process_network_result(&mut self, mut net_result: NetworkResult) {
        debug!(
            "Relayer: Handle network result (from {})",
            net_result.burn_height
        );

        if self.last_network_block_height != net_result.burn_height {
            // burnchain advanced; disable mining until we also do a download pass.
            self.last_network_block_height = net_result.burn_height;
            self.min_network_download_passes = net_result.num_download_passes + 1;
            self.min_network_inv_passes = net_result.num_inv_sync_passes + 1;
            self.last_network_block_height_ts = get_epoch_time_ms();
            debug!(
                "Relayer: block mining until the next download pass {}",
                self.min_network_download_passes
            );
            signal_mining_blocked(self.globals.get_miner_status());
        }

        let net_receipts = self.with_chainstate(|relayer_thread, sortdb, chainstate, mempool| {
            relayer_thread
                .relayer
                .process_network_result(
                    &relayer_thread.local_peer,
                    &mut net_result,
                    sortdb,
                    chainstate,
                    mempool,
                    relayer_thread.globals.sync_comms.get_ibd(),
                    Some(&relayer_thread.globals.coord_comms),
                    Some(&relayer_thread.event_dispatcher),
                )
                .expect("BUG: failure processing network results")
        });

        if net_receipts.num_new_blocks > 0 || net_receipts.num_new_confirmed_microblocks > 0 {
            // if we received any new block data that could invalidate our view of the chain tip,
            // then stop mining until we process it
            debug!("Relayer: block mining to process newly-arrived blocks or microblocks");
            signal_mining_blocked(self.globals.get_miner_status());
        }

        let mempool_txs_added = net_receipts.mempool_txs_added.len();
        if mempool_txs_added > 0 {
            self.event_dispatcher
                .process_new_mempool_txs(net_receipts.mempool_txs_added);
        }

        let num_unconfirmed_microblock_tx_receipts =
            net_receipts.processed_unconfirmed_state.receipts.len();
        if num_unconfirmed_microblock_tx_receipts > 0 {
            if let Some(unconfirmed_state) = self.chainstate_ref().unconfirmed_state.as_ref() {
                let canonical_tip = unconfirmed_state.confirmed_chain_tip.clone();
                self.event_dispatcher.process_new_microblocks(
                    canonical_tip,
                    net_receipts.processed_unconfirmed_state,
                );
            } else {
                warn!("Relayer: oops, unconfirmed state is uninitialized but there are microblock events");
            }
        }

        // Dispatch retrieved attachments, if any.
        if net_result.has_attachments() {
            self.event_dispatcher
                .process_new_attachments(&net_result.attachments);
        }

        // synchronize unconfirmed tx index to p2p thread
        self.with_chainstate(|relayer_thread, _sortdb, chainstate, _mempool| {
            relayer_thread.globals.send_unconfirmed_txs(chainstate);
        });

        // resume mining if we blocked it, and if we've done the requisite download
        // passes
        self.last_network_download_passes = net_result.num_download_passes;
        self.last_network_inv_passes = net_result.num_inv_sync_passes;
        if self.has_waited_for_latest_blocks() {
            debug!("Relayer: did a download pass, so unblocking mining");
            signal_mining_ready(self.globals.get_miner_status());
        }
    }

    /// Process the block and microblocks from a sortition that we won.
    /// At this point, we're modifying the chainstate, and merging the artifacts from the previous tenure.
    /// Blocks until the given stacks block is processed.
    /// Returns true if we accepted this block as new.
    /// Returns false if we already processed this block.
    fn accept_winning_tenure(
        &mut self,
        anchored_block: &StacksBlock,
        consensus_hash: &ConsensusHash,
        parent_consensus_hash: &ConsensusHash,
    ) -> Result<bool, ChainstateError> {
        if StacksChainState::has_stored_block(
            self.chainstate_ref().db(),
            &self.chainstate_ref().blocks_path,
            consensus_hash,
            &anchored_block.block_hash(),
        )? {
            // already processed my tenure
            return Ok(false);
        }
        let burn_height =
            SortitionDB::get_block_snapshot_consensus(self.sortdb_ref().conn(), consensus_hash)
                .map_err(|e| {
                    error!("Failed to find block snapshot for mined block: {}", e);
                    e
                })?
                .ok_or_else(|| {
                    error!("Failed to find block snapshot for mined block");
                    ChainstateError::NoSuchBlockError
                })?
                .block_height;

        let ast_rules = SortitionDB::get_ast_rules(self.sortdb_ref().conn(), burn_height)?;
        let epoch_id = SortitionDB::get_stacks_epoch(self.sortdb_ref().conn(), burn_height)?
            .expect("FATAL: no epoch defined")
            .epoch_id;

        // failsafe
        if !Relayer::static_check_problematic_relayed_block(
            self.chainstate_ref().mainnet,
            epoch_id,
            &anchored_block,
            ASTRules::PrecheckSize,
        ) {
            // nope!
            warn!(
                "Our mined block {} was problematic",
                &anchored_block.block_hash()
            );
            #[cfg(any(test, feature = "testing"))]
            {
                use std::fs;
                use std::io::Write;
                use std::path::Path;
                if let Ok(path) = std::env::var("STACKS_BAD_BLOCKS_DIR") {
                    // record this block somewhere
                    if !fs::metadata(&path).is_ok() {
                        fs::create_dir_all(&path)
                            .expect(&format!("FATAL: could not create '{}'", &path));
                    }

                    let path = Path::new(&path);
                    let path = path.join(Path::new(&format!("{}", &anchored_block.block_hash())));
                    let mut file = fs::File::create(&path)
                        .expect(&format!("FATAL: could not create '{:?}'", &path));

                    let block_bits = anchored_block.serialize_to_vec();
                    let block_bits_hex = to_hex(&block_bits);
                    let block_json = format!(
                        r#"{{"block":"{}","consensus":"{}"}}"#,
                        &block_bits_hex, &consensus_hash
                    );
                    file.write_all(&block_json.as_bytes()).expect(&format!(
                        "FATAL: failed to write block bits to '{:?}'",
                        &path
                    ));
                    info!(
                        "Fault injection: bad block {} saved to {}",
                        &anchored_block.block_hash(),
                        &path.to_str().unwrap()
                    );
                }
            }
            if !Relayer::process_mined_problematic_blocks(ast_rules, ASTRules::PrecheckSize) {
                // don't process it
                warn!(
                    "Will NOT process our problematic mined block {}",
                    &anchored_block.block_hash()
                );
                return Err(ChainstateError::NoTransactionsToMine);
            } else {
                warn!(
                    "Will process our problematic mined block {}",
                    &anchored_block.block_hash()
                )
            }
        }

        // Preprocess the anchored block
        self.with_chainstate(|_relayer_thread, sort_db, chainstate, _mempool| {
            let ic = sort_db.index_conn();
            chainstate.preprocess_anchored_block(
                &ic,
                consensus_hash,
                &anchored_block,
                &parent_consensus_hash,
                0,
            )
        })?;

        Ok(true)
    }

    /// Process a new block we mined
    /// Return true if we processed it
    /// Return false if we timed out waiting for it
    /// Return Err(..) if we couldn't reach the chains coordiantor thread
    fn process_new_block(&self) -> Result<bool, Error> {
        // process the block
        let stacks_blocks_processed = self.globals.coord_comms.get_stacks_blocks_processed();
        if !self.globals.coord_comms.announce_new_stacks_block() {
            return Err(Error::CoordinatorClosed);
        }
<<<<<<< HEAD
        let stacks_blocks_processed = self.globals.coord_comms.get_stacks_blocks_processed();

        debug!("Relayer: Wait for Stacks block to be processed");
=======
>>>>>>> 57e7852f
        if !self
            .globals
            .coord_comms
            .wait_for_stacks_blocks_processed(stacks_blocks_processed, u64::MAX)
        {
            // basically unreachable
            warn!("ChainsCoordinator timed out while waiting for new stacks block to be processed");
            return Ok(false);
        }
        debug!("Relayer: Stacks block has been processed");

        Ok(true)
    }

    /// Given the two miner tips, return the newer tip.
    fn pick_higher_tip(cur: Option<MinerTip>, new: Option<MinerTip>) -> Option<MinerTip> {
        match (cur, new) {
            (Some(cur), None) => Some(cur),
            (None, Some(new)) => Some(new),
            (None, None) => None,
            (Some(cur), Some(new)) => {
                if cur.stacks_height < new.stacks_height {
                    Some(new)
                } else if cur.stacks_height > new.stacks_height {
                    Some(cur)
                } else if cur.burn_height < new.burn_height {
                    Some(new)
                } else if cur.burn_height > new.burn_height {
                    Some(cur)
                } else {
                    assert_eq!(cur, new);
                    Some(cur)
                }
            }
        }
    }

    /// Given the pointer to a recently-discovered tenure, see if we won the sortition and if so,
    /// store it, preprocess it, and forward it to our neighbors.  All the while, keep track of the
    /// latest Stacks mining tip we have produced so far.
    ///
    /// Returns (true, Some(tip)) if the coordinator is still running and we have a miner tip to
    /// build on (i.e. we won this last sortition).
    ///
    /// Returns (true, None) if the coordinator is still running, and we do NOT have a miner tip to
    /// build on (i.e. we did not win this last sortition)
    ///
    /// Returns (false, _) if the coordinator could not be reached, meaning this thread should die.
    pub fn process_one_tenure(
        &mut self,
        consensus_hash: ConsensusHash,
        block_header_hash: BlockHeaderHash,
        burn_hash: BurnchainHeaderHash,
    ) -> (bool, Option<MinerTip>) {
        let mut miner_tip = None;
        let sn =
            SortitionDB::get_block_snapshot_consensus(self.sortdb_ref().conn(), &consensus_hash)
                .expect("FATAL: failed to query sortition DB")
                .expect("FATAL: unknown consensus hash");

        debug!(
            "Relayer: Process tenure {}/{} in {} burn height {}",
            &consensus_hash, &block_header_hash, &burn_hash, sn.block_height
        );

        if let Some((last_mined_block_data, microblock_privkey)) =
            self.last_mined_blocks.remove(&block_header_hash)
        {
            // we won!
            let AssembledAnchorBlock {
                parent_consensus_hash,
                anchored_block: mined_block,
                my_burn_hash: mined_burn_hash,
                attempt: _,
                ..
            } = last_mined_block_data;

            let reward_block_height = mined_block.header.total_work.work + MINER_REWARD_MATURITY;
            info!(
                "Relayer: Won sortition! Mining reward will be received in {} blocks (block #{})",
                MINER_REWARD_MATURITY, reward_block_height
            );
            debug!("Relayer: Won sortition!";
                  "stacks_header" => %block_header_hash,
                  "burn_hash" => %mined_burn_hash,
            );

            increment_stx_blocks_mined_counter();
            let has_new_data = match self.accept_winning_tenure(
                &mined_block,
                &consensus_hash,
                &parent_consensus_hash,
            ) {
                Ok(accepted) => accepted,
                Err(ChainstateError::ChannelClosed(_)) => {
                    warn!("Coordinator stopped, stopping relayer thread...");
                    return (false, None);
                }
                Err(e) => {
                    warn!("Error processing my tenure, bad block produced: {}", e);
                    warn!(
                        "Bad block";
                        "stacks_header" => %block_header_hash,
                        "data" => %to_hex(&mined_block.serialize_to_vec()),
                    );
                    return (true, None);
                }
            };

            // advertize _and_ push blocks for now
            let blocks_available = Relayer::load_blocks_available_data(
                self.sortdb_ref(),
                vec![consensus_hash.clone()],
            )
            .expect("Failed to obtain block information for a block we mined.");

            let block_data = {
                let mut bd = HashMap::new();
                bd.insert(consensus_hash.clone(), mined_block.clone());
                bd
            };

            if let Err(e) = self.relayer.advertize_blocks(blocks_available, block_data) {
                warn!("Failed to advertise new block: {}", e);
            }

            let snapshot = SortitionDB::get_block_snapshot_consensus(
                self.sortdb_ref().conn(),
                &consensus_hash,
            )
            .expect("Failed to obtain snapshot for block")
            .expect("Failed to obtain snapshot for block");

            if !snapshot.pox_valid {
                warn!(
                    "Snapshot for {} is no longer valid; discarding {}...",
                    &consensus_hash,
                    &mined_block.block_hash()
                );
                miner_tip = Self::pick_higher_tip(miner_tip, None);
            } else {
                let ch = snapshot.consensus_hash.clone();
                let bh = mined_block.block_hash();
                let height = mined_block.header.total_work.work;

                let mut broadcast = true;
                if self.chainstate_ref().fault_injection.hide_blocks
                    && Relayer::fault_injection_is_block_hidden(
                        &mined_block.header,
                        snapshot.block_height,
                    )
                {
                    broadcast = false;
                }
                if broadcast {
                    if let Err(e) = self
                        .relayer
                        .broadcast_block(snapshot.consensus_hash, mined_block)
                    {
                        warn!("Failed to push new block: {}", e);
                    }
                }

                // proceed to mine microblocks
                miner_tip = Some(MinerTip::new(
                    ch,
                    bh,
                    microblock_privkey,
                    height,
                    snapshot.block_height,
                ));
            }

            if has_new_data {
                // process the block, now that we've advertized it
                if let Err(Error::CoordinatorClosed) = self.process_new_block() {
                    // coordiantor stopped
                    return (false, None);
                }
            }
        } else {
            debug!(
                "Relayer: Did not win sortition in {}, winning block was {}/{}",
                &burn_hash, &consensus_hash, &block_header_hash
            );
            miner_tip = None;
        }

        (true, miner_tip)
    }

    /// Process all new tenures that we're aware of.
    /// Clear out stale tenure artifacts as well.
    /// Update the miner tip if we won the highest tenure (or clear it if we didn't).
    /// If we won any sortitions, send the block and microblock data to the p2p thread.
    /// Return true if we can still continue to run; false if not.
    pub fn process_new_tenures(
        &mut self,
        consensus_hash: ConsensusHash,
        burn_hash: BurnchainHeaderHash,
        block_header_hash: BlockHeaderHash,
    ) -> bool {
        let mut miner_tip = None;
        let mut num_sortitions = 0;

        // process all sortitions between the last-processed consensus hash and this
        // one.  ProcessTenure(..) messages can get lost.
        let burn_tip = SortitionDB::get_canonical_burn_chain_tip(self.sortdb_ref().conn())
            .expect("FATAL: failed to read current burnchain tip");

        let tenures = if let Some(last_ch) = self.last_tenure_consensus_hash.as_ref() {
            let mut tenures = vec![];
            let last_sn =
                SortitionDB::get_block_snapshot_consensus(self.sortdb_ref().conn(), &last_ch)
                    .expect("FATAL: failed to query sortition DB")
                    .expect("FATAL: unknown prior consensus hash");

            debug!(
                "Relayer: query tenures between burn block heights {} and {}",
                last_sn.block_height + 1,
                burn_tip.block_height + 1
            );
            for block_to_process in (last_sn.block_height + 1)..(burn_tip.block_height + 1) {
                num_sortitions += 1;
                let sn = {
                    let ic = self.sortdb_ref().index_conn();
                    SortitionDB::get_ancestor_snapshot(
                        &ic,
                        block_to_process,
                        &burn_tip.sortition_id,
                    )
                    .expect("FATAL: failed to read ancestor snapshot from sortition DB")
                    .expect("Failed to find block in fork processed by burnchain indexer")
                };
                if !sn.sortition {
                    debug!(
                        "Relayer: Skipping tenure {}/{} at burn hash/height {},{} -- no sortition",
                        &sn.consensus_hash,
                        &sn.winning_stacks_block_hash,
                        &sn.burn_header_hash,
                        sn.block_height
                    );
                    continue;
                }
                debug!(
                    "Relayer: Will process tenure {}/{} at burn hash/height {},{}",
                    &sn.consensus_hash,
                    &sn.winning_stacks_block_hash,
                    &sn.burn_header_hash,
                    sn.block_height
                );
                tenures.push((
                    sn.consensus_hash,
                    sn.burn_header_hash,
                    sn.winning_stacks_block_hash,
                ));
            }
            tenures
        } else {
            // first-ever tenure processed
            vec![(consensus_hash, burn_hash, block_header_hash)]
        };

        debug!("Relayer: will process {} tenures", &tenures.len());
        let num_tenures = tenures.len();
        if num_tenures > 0 {
            // temporarily halt mining
            debug!(
                "Relayer: block mining to process {} tenures",
                &tenures.len()
            );
            signal_mining_blocked(self.globals.get_miner_status());
        }

        for (consensus_hash, burn_hash, block_header_hash) in tenures.into_iter() {
            self.miner_thread_try_join();
            let (continue_thread, new_miner_tip) =
                self.process_one_tenure(consensus_hash, block_header_hash, burn_hash);
            if !continue_thread {
                // coordinator thread hang-up
                return false;
            }
            miner_tip = Self::pick_higher_tip(miner_tip, new_miner_tip);

            // clear all blocks up to this consensus hash
            let this_burn_tip = SortitionDB::get_block_snapshot_consensus(
                self.sortdb_ref().conn(),
                &consensus_hash,
            )
            .expect("FATAL: failed to query sortition DB")
            .expect("FATAL: no snapshot for consensus hash");

            let old_last_mined_blocks =
                mem::replace(&mut self.last_mined_blocks, MinedBlocks::new());
            self.last_mined_blocks =
                Self::clear_stale_mined_blocks(this_burn_tip.block_height, old_last_mined_blocks);

            // update last-tenure pointer
            self.last_tenure_consensus_hash = Some(consensus_hash);
        }

        if let Some(mtip) = miner_tip.take() {
            // sanity check -- is this also the canonical tip?
            let (stacks_tip_consensus_hash, stacks_tip_block_hash) =
                self.with_chainstate(|_relayer_thread, sortdb, _chainstate, _| {
                    SortitionDB::get_canonical_stacks_chain_tip_hash(sortdb.conn()).expect(
                        "FATAL: failed to query sortition DB for canonical stacks chain tip hashes",
                    )
                });

            if mtip.consensus_hash != stacks_tip_consensus_hash
                || mtip.block_hash != stacks_tip_block_hash
            {
                debug!(
                    "Relayer: miner tip {}/{} is NOT canonical ({}/{})",
                    &mtip.consensus_hash,
                    &mtip.block_hash,
                    &stacks_tip_consensus_hash,
                    &stacks_tip_block_hash
                );
                miner_tip = None;
            } else {
                debug!(
                    "Relayer: Microblock miner tip is now {}/{} ({})",
                    mtip.consensus_hash,
                    mtip.block_hash,
                    StacksBlockHeader::make_index_block_hash(
                        &mtip.consensus_hash,
                        &mtip.block_hash
                    )
                );

                self.with_chainstate(|relayer_thread, sortdb, chainstate, _mempool| {
                    Relayer::refresh_unconfirmed(chainstate, sortdb);
                    relayer_thread.globals.send_unconfirmed_txs(chainstate);
                });

                miner_tip = Some(mtip);
            }
        }

        // update state for microblock mining
        self.setup_microblock_mining_state(miner_tip);

        // resume mining if we blocked it
        if num_tenures > 0 || num_sortitions > 0 {
            if self.miner_tip.is_some() {
                // we won the highest tenure
                if self.config.node.mine_microblocks {
                    // mine a microblock first
                    self.mined_stacks_block = true;
                } else {
                    // mine a Stacks block first -- we won't build microblocks
                    self.mined_stacks_block = false;
                }
            } else {
                // mine a Stacks block first -- we didn't win
                self.mined_stacks_block = false;
            }
            signal_mining_ready(self.globals.get_miner_status());
        }
        true
    }

    /// Update the miner tip with a new tip.  If it's changed, then clear out the microblock stream
    /// cost since we won't be mining it anymore.
    fn setup_microblock_mining_state(&mut self, new_miner_tip: Option<MinerTip>) {
        // update state
        let my_miner_tip = std::mem::replace(&mut self.miner_tip, None);
        let best_tip = Self::pick_higher_tip(my_miner_tip.clone(), new_miner_tip.clone());
        if best_tip == new_miner_tip && best_tip != my_miner_tip {
            // tip has changed
            debug!(
                "Relayer: Best miner tip went from {:?} to {:?}",
                &my_miner_tip, &new_miner_tip
            );
            self.microblock_stream_cost = ExecutionCost::zero();
        }
        self.miner_tip = best_tip;
    }

    /// Try to resume microblock mining if we don't need to build an anchored block
    fn try_resume_microblock_mining(&mut self) {
        if self.miner_tip.is_some() {
            // we won the highest tenure
            if self.config.node.mine_microblocks {
                // mine a microblock first
                self.mined_stacks_block = true;
            } else {
                // mine a Stacks block first -- we won't build microblocks
                self.mined_stacks_block = false;
            }
        } else {
            // mine a Stacks block first -- we didn't win
            self.mined_stacks_block = false;
        }
    }

    /// Constructs and returns a LeaderKeyRegisterOp out of the provided params
    fn inner_generate_leader_key_register_op(
        vrf_public_key: VRFPublicKey,
        consensus_hash: &ConsensusHash,
    ) -> BlockstackOperationType {
        BlockstackOperationType::LeaderKeyRegister(LeaderKeyRegisterOp {
            public_key: vrf_public_key,
            memo: vec![],
            consensus_hash: consensus_hash.clone(),
            vtxindex: 0,
            txid: Txid([0u8; 32]),
            block_height: 0,
            burn_header_hash: BurnchainHeaderHash::zero(),
        })
    }

    /// Create and broadcast a VRF public key registration transaction.
    /// Returns true if we succeed in doing so; false if not.
    pub fn rotate_vrf_and_register(&mut self, burn_block: &BlockSnapshot) {
        if burn_block.block_height == self.last_vrf_key_burn_height {
            // already in-flight
            return;
        }
        let cur_epoch =
            SortitionDB::get_stacks_epoch(self.sortdb_ref().conn(), burn_block.block_height)
                .expect("FATAL: failed to query sortition DB")
                .expect("FATAL: no epoch defined")
                .epoch_id;
        let (vrf_pk, _) = self.keychain.make_vrf_keypair(burn_block.block_height);

        debug!(
            "Submit leader-key-register for {} {}",
            &vrf_pk.to_hex(),
            burn_block.block_height
        );

        let burnchain_tip_consensus_hash = &burn_block.consensus_hash;
        let op = Self::inner_generate_leader_key_register_op(vrf_pk, burnchain_tip_consensus_hash);

        let mut one_off_signer = self.keychain.generate_op_signer();
        if let Some(txid) =
            self.bitcoin_controller
                .submit_operation(cur_epoch, op, &mut one_off_signer, 1)
        {
            // advance key registration state
            self.last_vrf_key_burn_height = burn_block.block_height;
            self.globals
                .set_pending_leader_key_registration(burn_block.block_height, txid);
        }
    }

    /// Remove any block state we've mined for the given burnchain height.
    /// Return the filtered `last_mined_blocks`
    fn clear_stale_mined_blocks(burn_height: u64, last_mined_blocks: MinedBlocks) -> MinedBlocks {
        let mut ret = HashMap::new();
        for (stacks_bhh, (assembled_block, microblock_privkey)) in last_mined_blocks.into_iter() {
            if assembled_block.my_block_height < burn_height {
                debug!(
                    "Stale mined block: {} (as of {},{})",
                    &stacks_bhh, &assembled_block.my_burn_hash, assembled_block.my_block_height
                );
                continue;
            }
            debug!(
                "Mined block in-flight: {} (as of {},{})",
                &stacks_bhh, &assembled_block.my_burn_hash, assembled_block.my_block_height
            );
            ret.insert(stacks_bhh, (assembled_block, microblock_privkey));
        }
        ret
    }

    /// Create the block miner thread state.
    /// Only proceeds if all of the following are true:
    /// * the miner is not blocked
    /// * last_burn_block corresponds to the canonical sortition DB's chain tip
    /// * the time of issuance is sufficiently recent
    /// * there are no unprocessed stacks blocks in the staging DB
    /// * the relayer has already tried a download scan that included this sortition (which, if a
    /// block was found, would have placed it into the staging DB and marked it as
    /// unprocessed)
    /// * a miner thread is not running already
    fn create_block_miner(
        &mut self,
        registered_key: RegisteredKey,
        last_burn_block: BlockSnapshot,
        issue_timestamp_ms: u128,
    ) -> Option<BlockMinerThread> {
        if self
            .globals
            .get_miner_status()
            .lock()
            .expect("FATAL: mutex poisoned")
            .is_blocked()
        {
            debug!(
                "Relayer: miner is blocked as of {}; cannot mine Stacks block at this time",
                &last_burn_block.burn_header_hash
            );
            return None;
        }

        if fault_injection_skip_mining(&self.config.node.rpc_bind, last_burn_block.block_height) {
            debug!(
                "Relayer: fault injection skip mining at block height {}",
                last_burn_block.block_height
            );
            return None;
        }

        // start a new tenure
        if let Some(cur_sortition) = self.globals.get_last_sortition() {
            if last_burn_block.sortition_id != cur_sortition.sortition_id {
                debug!(
                    "Relayer: Drop stale RunTenure for {}: current sortition is for {}",
                    &last_burn_block.burn_header_hash, &cur_sortition.burn_header_hash
                );
                self.globals.counters.bump_missed_tenures();
                return None;
            }
        }

        let burn_header_hash = last_burn_block.burn_header_hash.clone();
        let burn_chain_sn = SortitionDB::get_canonical_burn_chain_tip(self.sortdb_ref().conn())
            .expect("FATAL: failed to query sortition DB for canonical burn chain tip");

        let burn_chain_tip = burn_chain_sn.burn_header_hash.clone();

        if burn_chain_tip != burn_header_hash {
            debug!(
                "Relayer: Drop stale RunTenure for {}: current sortition is for {}",
                &burn_header_hash, &burn_chain_tip
            );
            self.globals.counters.bump_missed_tenures();
            return None;
        }

        let has_unprocessed = BlockMinerThread::unprocessed_blocks_prevent_mining(
            &self.burnchain,
            self.sortdb_ref(),
            self.chainstate_ref(),
        );
        if has_unprocessed {
            debug!(
                "Relayer: Drop RunTenure for {} because there are fewer than {} pending blocks",
                &burn_header_hash,
                self.burnchain.pox_constants.prepare_length - 1
            );
            return None;
        }

        if burn_chain_sn.block_height != self.last_network_block_height
            || !self.has_waited_for_latest_blocks()
        {
            debug!("Relayer: network has not had a chance to process in-flight blocks ({} != {} || !({}))",
                    burn_chain_sn.block_height, self.last_network_block_height, self.debug_waited_for_latest_blocks());
            return None;
        }

        let tenure_cooldown = if self.config.node.mine_microblocks {
            self.config.node.wait_time_for_microblocks as u128
        } else {
            0
        };

        // no burnchain change, so only re-run block tenure every so often in order
        // to give microblocks a chance to collect
        if issue_timestamp_ms < self.last_tenure_issue_time + tenure_cooldown {
            debug!("Relayer: will NOT run tenure since issuance at {} is too fresh (wait until {} + {} = {})",
                    issue_timestamp_ms / 1000, self.last_tenure_issue_time / 1000, tenure_cooldown / 1000, (self.last_tenure_issue_time + tenure_cooldown) / 1000);
            return None;
        }

        // if we're still mining on this burn block, then do nothing
        if self.miner_thread.is_some() {
            debug!("Relayer: will NOT run tenure since miner thread is already running for burn tip {}", &burn_chain_tip);
            return None;
        }

        debug!(
            "Relayer: Spawn tenure thread";
            "height" => last_burn_block.block_height,
            "burn_header_hash" => %burn_header_hash,
        );

        let miner_thread_state =
            BlockMinerThread::from_relayer_thread(self, registered_key, last_burn_block);
        Some(miner_thread_state)
    }

    /// Try to start up a block miner thread with this given VRF key and current burnchain tip.
    /// Returns true if the thread was started; false if it was not (for any reason)
    pub fn block_miner_thread_try_start(
        &mut self,
        registered_key: RegisteredKey,
        last_burn_block: BlockSnapshot,
        issue_timestamp_ms: u128,
    ) -> bool {
        if !self.miner_thread_try_join() {
            return false;
        }

        if !self.config.node.mock_mining {
            // mock miner can't mine microblocks yet, so don't stop it from trying multiple
            // anchored blocks
            if self.mined_stacks_block && self.config.node.mine_microblocks {
                debug!("Relayer: mined a Stacks block already; waiting for microblock miner");
                return false;
            }
        }

        let mut miner_thread_state =
            match self.create_block_miner(registered_key, last_burn_block, issue_timestamp_ms) {
                Some(state) => state,
                None => {
                    return false;
                }
            };

        if let Ok(miner_handle) = thread::Builder::new()
            .name(format!("miner-block-{}", self.local_peer.data_url))
            .stack_size(BLOCK_PROCESSOR_STACK_SIZE)
            .spawn(move || miner_thread_state.run_tenure())
            .map_err(|e| {
                error!("Relayer: Failed to start tenure thread: {:?}", &e);
                e
            })
        {
            self.miner_thread = Some(miner_handle);
        }

        true
    }

    /// See if we should run a microblock tenure now.
    /// Return true if so; false if not
    fn can_run_microblock_tenure(&mut self) -> bool {
        if !self.config.node.mine_microblocks {
            // not enabled
            test_debug!("Relayer: not configured to mine microblocks");
            return false;
        }
        if !self.miner_thread_try_join() {
            // already running (for an anchored block or microblock)
            test_debug!("Relayer: miner thread already running so cannot mine microblock");
            return false;
        }
        if self.microblock_deadline > get_epoch_time_ms() {
            debug!(
                "Relayer: Too soon to start a microblock tenure ({} > {})",
                self.microblock_deadline,
                get_epoch_time_ms()
            );
            return false;
        }
        if self.miner_tip.is_none() {
            debug!("Relayer: did not win last block, so cannot mine microblocks");
            return false;
        }
        if !self.mined_stacks_block {
            // have not tried to mine a stacks block yet that confirms previously-mined unconfirmed
            // state (or have not tried to mine a new Stacks block yet for this active tenure);
            debug!("Relayer: Did not mine a block yet, so will not mine a microblock");
            return false;
        }
        if self.globals.get_last_sortition().is_none() {
            debug!("Relayer: no first sortition yet");
            return false;
        }

        // go ahead
        true
    }

    /// Start up a microblock miner thread if we can:
    /// * no miner thread must be running already
    /// * the miner must not be blocked
    /// * we must have won the sortition on the stacks chain tip
    /// Returns true if the thread was started; false if not.
    pub fn microblock_miner_thread_try_start(&mut self) -> bool {
        let miner_tip = match self.miner_tip.as_ref() {
            Some(tip) => tip.clone(),
            None => {
                debug!("Relayer: did not win last block, so cannot mine microblocks");
                return false;
            }
        };

        let burnchain_tip = match self.globals.get_last_sortition() {
            Some(sn) => sn,
            None => {
                debug!("Relayer: no first sortition yet");
                return false;
            }
        };

        debug!(
            "Relayer: mined Stacks block {}/{} so can mine microblocks",
            &miner_tip.consensus_hash, &miner_tip.block_hash
        );

        if !self.miner_thread_try_join() {
            // already running (for an anchored block or microblock)
            debug!("Relayer: miner thread already running so cannot mine microblock");
            return false;
        }
        if self
            .globals
            .get_miner_status()
            .lock()
            .expect("FATAL: mutex poisoned")
            .is_blocked()
        {
            debug!(
                "Relayer: miner is blocked as of {}; cannot mine microblock at this time",
                &burnchain_tip.burn_header_hash
            );
            self.globals.counters.set_microblocks_processed(0);
            return false;
        }

        let parent_consensus_hash = &miner_tip.consensus_hash;
        let parent_block_hash = &miner_tip.block_hash;

        debug!(
            "Relayer: Run microblock tenure for {}/{}",
            parent_consensus_hash, parent_block_hash
        );

        let mut microblock_thread_state = match MicroblockMinerThread::from_relayer_thread(self) {
            Some(ts) => ts,
            None => {
                return false;
            }
        };

        if let Ok(miner_handle) = thread::Builder::new()
            .name(format!("miner-microblock-{}", self.local_peer.data_url))
            .stack_size(BLOCK_PROCESSOR_STACK_SIZE)
            .spawn(move || {
                Some(MinerThreadResult::Microblock(
                    microblock_thread_state.try_mine_microblock(miner_tip.clone()),
                    miner_tip,
                ))
            })
            .map_err(|e| {
                error!("Relayer: Failed to start tenure thread: {:?}", &e);
                e
            })
        {
            // thread started!
            self.miner_thread = Some(miner_handle);
            self.microblock_deadline =
                get_epoch_time_ms() + (self.config.node.microblock_frequency as u128);
        }

        true
    }

    /// Inner body of Self::miner_thread_try_join
    fn inner_miner_thread_try_join(
        &mut self,
        thread_handle: JoinHandle<Option<MinerThreadResult>>,
    ) -> Option<JoinHandle<Option<MinerThreadResult>>> {
        // tenure run already in progress; try and join
        if !thread_handle.is_finished() {
            debug!("Relayer: RunTenure thread not finished / is in-progress");
            return Some(thread_handle);
        }
        let last_mined_block_opt = thread_handle
            .join()
            .expect("FATAL: failed to join miner thread");
        if let Some(miner_result) = last_mined_block_opt {
            match miner_result {
                MinerThreadResult::Block(
                    last_mined_block,
                    microblock_privkey,
                    ongoing_commit_opt,
                ) => {
                    // finished mining a block
                    if BlockMinerThread::find_inflight_mined_blocks(
                        last_mined_block.my_block_height,
                        &self.last_mined_blocks,
                    )
                    .len()
                        == 0
                    {
                        // first time we've mined a block in this burnchain block
                        self.globals.counters.bump_blocks_processed();
                    }

                    debug!(
                        "Relayer: RunTenure thread joined; got Stacks block {}",
                        &last_mined_block.anchored_block.block_hash()
                    );

                    let bhh = last_mined_block.my_burn_hash.clone();
                    let orig_bhh = last_mined_block.orig_burn_hash.clone();
                    let tenure_begin = last_mined_block.tenure_begin;

                    self.last_mined_blocks.insert(
                        last_mined_block.anchored_block.block_hash(),
                        (last_mined_block, microblock_privkey),
                    );

                    self.last_tenure_issue_time = get_epoch_time_ms();
                    self.bitcoin_controller
                        .set_ongoing_commit(ongoing_commit_opt);

                    debug!(
                        "Relayer: RunTenure finished at {} (in {}ms) targeting {} (originally {})",
                        self.last_tenure_issue_time,
                        self.last_tenure_issue_time.saturating_sub(tenure_begin),
                        &bhh,
                        &orig_bhh
                    );

                    // this stacks block confirms all in-flight microblocks we know about,
                    // including the ones we produced.
                    self.mined_stacks_block = true;
                }
                MinerThreadResult::Microblock(microblock_result, miner_tip) => {
                    // finished mining a microblock
                    match microblock_result {
                        Ok(Some((next_microblock, new_cost))) => {
                            // apply it
                            let microblock_hash = next_microblock.block_hash();

                            let (processed_unconfirmed_state, num_mblocks) = self.with_chainstate(
                                |_relayer_thread, sortdb, chainstate, _mempool| {
                                    let processed_unconfirmed_state =
                                        Relayer::refresh_unconfirmed(chainstate, sortdb);
                                    let num_mblocks = chainstate
                                        .unconfirmed_state
                                        .as_ref()
                                        .map(|ref unconfirmed| unconfirmed.num_microblocks())
                                        .unwrap_or(0);

                                    (processed_unconfirmed_state, num_mblocks)
                                },
                            );

                            info!(
                                "Mined one microblock: {} seq {} txs {} (total processed: {})",
                                &microblock_hash,
                                next_microblock.header.sequence,
                                next_microblock.txs.len(),
                                num_mblocks
                            );
                            self.globals.counters.set_microblocks_processed(num_mblocks);

                            let parent_index_block_hash = StacksBlockHeader::make_index_block_hash(
                                &miner_tip.consensus_hash,
                                &miner_tip.block_hash,
                            );
                            self.event_dispatcher.process_new_microblocks(
                                parent_index_block_hash,
                                processed_unconfirmed_state,
                            );

                            // send it off
                            if let Err(e) = self.relayer.broadcast_microblock(
                                &miner_tip.consensus_hash,
                                &miner_tip.block_hash,
                                next_microblock,
                            ) {
                                error!(
                                    "Failure trying to broadcast microblock {}: {}",
                                    microblock_hash, e
                                );
                            }

                            self.last_microblock_tenure_time = get_epoch_time_ms();
                            self.microblock_stream_cost = new_cost;

                            // synchronise state
                            self.with_chainstate(
                                |relayer_thread, _sortdb, chainstate, _mempool| {
                                    relayer_thread.globals.send_unconfirmed_txs(chainstate);
                                },
                            );

                            // have not yet mined a stacks block that confirms this microblock, so
                            // do that on the next run
                            self.mined_stacks_block = false;
                        }
                        Ok(None) => {
                            debug!("Relayer: did not mine microblock in this tenure");

                            // switch back to block mining
                            self.mined_stacks_block = false;
                        }
                        Err(e) => {
                            warn!("Relayer: Failed to mine next microblock: {:?}", &e);

                            // switch back to block mining
                            self.mined_stacks_block = false;
                        }
                    }
                }
            }
        } else {
            // if we tried and failed to make an anchored block (e.g. because there's nothing to
            // do), then resume microblock mining
            if !self.mined_stacks_block {
                self.try_resume_microblock_mining();
            }
        }
        None
    }

    /// Try to join with the miner thread.  If we succeed, join the thread and return true.
    /// Otherwise, if the thread is still running, return false;
    /// Updates internal state gleaned from the miner, such as:
    /// * new stacks block data
    /// * new keychain state
    /// * new metrics
    /// * new unconfirmed state
    /// Returns true if joined; false if not.
    pub fn miner_thread_try_join(&mut self) -> bool {
        if let Some(thread_handle) = self.miner_thread.take() {
            let new_thread_handle = self.inner_miner_thread_try_join(thread_handle);
            self.miner_thread = new_thread_handle;
        }
        self.miner_thread.is_none()
    }

    /// Top-level dispatcher
    pub fn handle_directive(&mut self, directive: RelayerDirective) -> bool {
        debug!("Relayer: received next directive");
        let continue_running = match directive {
            RelayerDirective::HandleNetResult(net_result) => {
                debug!("Relayer: directive Handle network result");
                self.process_network_result(net_result);
                debug!("Relayer: directive Handled network result");
                true
            }
            RelayerDirective::RegisterKey(last_burn_block) => {
                debug!("Relayer: directive Register VRF key");
                self.rotate_vrf_and_register(&last_burn_block);
                self.globals.counters.bump_blocks_processed();
                debug!("Relayer: directive Registered VRF key");
                true
            }
            RelayerDirective::ProcessTenure(consensus_hash, burn_hash, block_header_hash) => {
                debug!("Relayer: directive Process tenures");
                let res = self.process_new_tenures(consensus_hash, burn_hash, block_header_hash);
                debug!("Relayer: directive Processed tenures");
                res
            }
            RelayerDirective::RunTenure(registered_key, last_burn_block, issue_timestamp_ms) => {
                debug!("Relayer: directive Run tenure");
                self.block_miner_thread_try_start(
                    registered_key,
                    last_burn_block,
                    issue_timestamp_ms,
                );
                debug!("Relayer: directive Ran tenure");
                true
            }
            RelayerDirective::Exit => false,
        };
        if !continue_running {
            return false;
        }

        // see if we need to run a microblock tenure
        if self.can_run_microblock_tenure() {
            self.microblock_miner_thread_try_start();
        }
        continue_running
    }
}

impl ParentStacksBlockInfo {
    /// Determine where in the set of forks to attempt to mine the next anchored block.
    /// `mine_tip_ch` and `mine_tip_bhh` identify the parent block on top of which to mine.
    /// `check_burn_block` identifies what we believe to be the burn chain's sortition history tip.
    /// This is used to mitigate (but not eliminate) a TOCTTOU issue with mining: the caller's
    /// conception of the sortition history tip may have become stale by the time they call this
    /// method, in which case, mining should *not* happen (since the block will be invalid).
    pub fn lookup(
        chain_state: &mut StacksChainState,
        burn_db: &mut SortitionDB,
        check_burn_block: &BlockSnapshot,
        miner_address: StacksAddress,
        mine_tip_ch: &ConsensusHash,
        mine_tip_bh: &BlockHeaderHash,
    ) -> Result<ParentStacksBlockInfo, Error> {
        let stacks_tip_header = StacksChainState::get_anchored_block_header_info(
            chain_state.db(),
            &mine_tip_ch,
            &mine_tip_bh,
        )
        .unwrap()
        .ok_or_else(|| {
            error!(
                "Could not mine new tenure, since could not find header for known chain tip.";
                "tip_consensus_hash" => %mine_tip_ch,
                "tip_stacks_block_hash" => %mine_tip_bh
            );
            Error::HeaderNotFoundForChainTip
        })?;

        // the stacks block I'm mining off of's burn header hash and vtxindex:
        let parent_snapshot =
            SortitionDB::get_block_snapshot_consensus(burn_db.conn(), mine_tip_ch)
                .expect("Failed to look up block's parent snapshot")
                .expect("Failed to look up block's parent snapshot");

        let parent_sortition_id = &parent_snapshot.sortition_id;
        let parent_winning_vtxindex =
            SortitionDB::get_block_winning_vtxindex(burn_db.conn(), parent_sortition_id)
                .expect("SortitionDB failure.")
                .ok_or_else(|| {
                    error!(
                        "Failed to find winning vtx index for the parent sortition";
                        "parent_sortition_id" => %parent_sortition_id
                    );
                    Error::WinningVtxNotFoundForChainTip
                })?;

        let parent_block = SortitionDB::get_block_snapshot(burn_db.conn(), parent_sortition_id)
            .expect("SortitionDB failure.")
            .ok_or_else(|| {
                error!(
                    "Failed to find block snapshot for the parent sortition";
                    "parent_sortition_id" => %parent_sortition_id
                );
                Error::SnapshotNotFoundForChainTip
            })?;

        // don't mine off of an old burnchain block
        let burn_chain_tip = SortitionDB::get_canonical_burn_chain_tip(burn_db.conn())
            .expect("FATAL: failed to query sortition DB for canonical burn chain tip");

        if burn_chain_tip.consensus_hash != check_burn_block.consensus_hash {
            info!(
                "New canonical burn chain tip detected. Will not try to mine.";
                "new_consensus_hash" => %burn_chain_tip.consensus_hash,
                "old_consensus_hash" => %check_burn_block.consensus_hash,
                "new_burn_height" => burn_chain_tip.block_height,
                "old_burn_height" => check_burn_block.block_height
            );
            return Err(Error::BurnchainTipChanged);
        }

        debug!("Mining tenure's last consensus hash: {} (height {} hash {}), stacks tip consensus hash: {} (height {} hash {})",
               &check_burn_block.consensus_hash, check_burn_block.block_height, &check_burn_block.burn_header_hash,
               mine_tip_ch, parent_snapshot.block_height, &parent_snapshot.burn_header_hash);

        let coinbase_nonce = {
            let principal = miner_address.into();
            let account = chain_state
                .with_read_only_clarity_tx(
                    &burn_db.index_conn(),
                    &StacksBlockHeader::make_index_block_hash(mine_tip_ch, mine_tip_bh),
                    |conn| StacksChainState::get_account(conn, &principal),
                )
                .expect(&format!(
                    "BUG: stacks tip block {}/{} no longer exists after we queried it",
                    mine_tip_ch, mine_tip_bh
                ));
            account.nonce
        };

        Ok(ParentStacksBlockInfo {
            stacks_parent_header: stacks_tip_header,
            parent_consensus_hash: mine_tip_ch.clone(),
            parent_block_burn_height: parent_block.block_height,
            parent_block_total_burn: parent_block.total_burn,
            parent_winning_vtxindex,
            coinbase_nonce,
        })
    }
}

/// Thread that runs the network state machine, handling both p2p and http requests.
pub struct PeerThread {
    /// Node config
    config: Config,
    /// instance of the peer network. Made optional in order to trick the borrow checker.
    net: Option<PeerNetwork>,
    /// handle to global inter-thread comms
    globals: Globals,
    /// how long to wait for network messages on each poll, in millis
    poll_timeout: u64,
    /// receiver for attachments discovered by the chains coordinator thread
    attachments_rx: Receiver<HashSet<AttachmentInstance>>,
    /// handle to the sortition DB (optional so we can take/replace it)
    sortdb: Option<SortitionDB>,
    /// handle to the chainstate DB (optional so we can take/replace it)
    chainstate: Option<StacksChainState>,
    /// handle to the mempool DB (optional so we can take/replace it)
    mempool: Option<MemPoolDB>,
    /// buffer of relayer commands with block data that couldn't be sent to the relayer just yet
    /// (i.e. due to backpressure).  We track this separately, instead of just using a bigger
    /// channel, because we need to know when backpressure occurs in order to throttle the p2p
    /// thread's downloader.
    results_with_data: VecDeque<RelayerDirective>,
    /// total number of p2p state-machine passes so far. Used to signal when to download the next
    /// reward cycle of blocks
    num_p2p_state_machine_passes: u64,
    /// total number of inventory state-machine passes so far. Used to signal when to download the
    /// next reward cycle of blocks.
    num_inv_sync_passes: u64,
    /// total number of download state-machine passes so far. Used to signal when to download the
    /// next reward cycle of blocks.
    num_download_passes: u64,
    /// last burnchain block seen in the PeerNetwork's chain view since the last run
    last_burn_block_height: u64,
}

impl PeerThread {
    /// set up the mempool DB connection
    fn connect_mempool_db(config: &Config) -> MemPoolDB {
        // create estimators, metric instances for RPC handler
        let cost_estimator = config
            .make_cost_estimator()
            .unwrap_or_else(|| Box::new(UnitEstimator));
        let metric = config
            .make_cost_metric()
            .unwrap_or_else(|| Box::new(UnitMetric));

        let mempool = MemPoolDB::open(
            config.is_mainnet(),
            config.burnchain.chain_id,
            &config.get_chainstate_path_str(),
            cost_estimator,
            metric,
        )
        .expect("Database failure opening mempool");

        mempool
    }

    /// Instantiate the p2p thread.
    /// Binds the addresses in the config (which may panic if the port is blocked).
    /// This is so the node will crash "early" before any new threads start if there's going to be
    /// a bind error anyway.
    pub fn new(
        runloop: &RunLoop,
        mut net: PeerNetwork,
        attachments_rx: Receiver<HashSet<AttachmentInstance>>,
    ) -> PeerThread {
        let config = runloop.config().clone();
        let mempool = Self::connect_mempool_db(&config);
        let burn_db_path = config.get_burn_db_file_path();

        let sortdb = SortitionDB::open(&burn_db_path, false, runloop.get_burnchain().pox_constants)
            .expect("FATAL: could not open sortition DB");

        let chainstate =
            open_chainstate_with_faults(&config).expect("FATAL: could not open chainstate DB");

        let p2p_sock: SocketAddr = config.node.p2p_bind.parse().expect(&format!(
            "Failed to parse socket: {}",
            &config.node.p2p_bind
        ));
        let rpc_sock = config.node.rpc_bind.parse().expect(&format!(
            "Failed to parse socket: {}",
            &config.node.rpc_bind
        ));

        net.bind(&p2p_sock, &rpc_sock)
            .expect("BUG: PeerNetwork could not bind or is already bound");

        let poll_timeout = cmp::min(5000, config.miner.first_attempt_time_ms / 2);

        PeerThread {
            config,
            net: Some(net),
            globals: runloop.get_globals(),
            poll_timeout,
            attachments_rx,
            sortdb: Some(sortdb),
            chainstate: Some(chainstate),
            mempool: Some(mempool),
            results_with_data: VecDeque::new(),
            num_p2p_state_machine_passes: 0,
            num_inv_sync_passes: 0,
            num_download_passes: 0,
            last_burn_block_height: 0,
        }
    }

    /// Do something with mutable references to the mempool, sortdb, and chainstate
    /// Fools the borrow checker.
    /// NOT COMPOSIBLE
    fn with_chainstate<F, R>(&mut self, func: F) -> R
    where
        F: FnOnce(&mut PeerThread, &mut SortitionDB, &mut StacksChainState, &mut MemPoolDB) -> R,
    {
        let mut sortdb = self.sortdb.take().expect("BUG: sortdb already taken");
        let mut chainstate = self
            .chainstate
            .take()
            .expect("BUG: chainstate already taken");
        let mut mempool = self.mempool.take().expect("BUG: mempool already taken");

        let res = func(self, &mut sortdb, &mut chainstate, &mut mempool);

        self.sortdb = Some(sortdb);
        self.chainstate = Some(chainstate);
        self.mempool = Some(mempool);

        res
    }

    /// Get an immutable ref to the inner network.
    /// DO NOT USE WITHIN with_network()
    fn get_network(&self) -> &PeerNetwork {
        self.net.as_ref().expect("BUG: did not replace net")
    }

    /// Do something with mutable references to the network.
    /// Fools the borrow checker.
    /// NOT COMPOSIBLE. DO NOT CALL THIS OR get_network() IN func
    fn with_network<F, R>(&mut self, func: F) -> R
    where
        F: FnOnce(&mut PeerThread, &mut PeerNetwork) -> R,
    {
        let mut net = self.net.take().expect("BUG: net already taken");

        let res = func(self, &mut net);

        self.net = Some(net);
        res
    }

    /// Run one pass of the p2p/http state machine
    /// Return true if we should continue running passes; false if not
    pub fn run_one_pass(
        &mut self,
        dns_client_opt: Option<&mut DNSClient>,
        event_dispatcher: &EventDispatcher,
        cost_estimator: &Box<dyn CostEstimator>,
        cost_metric: &Box<dyn CostMetric>,
        fee_estimator: Option<&Box<dyn FeeEstimator>>,
    ) -> bool {
        // initial block download?
        let ibd = self.globals.sync_comms.get_ibd();
        let download_backpressure = self.results_with_data.len() > 0;
        let poll_ms = if !download_backpressure && self.get_network().has_more_downloads() {
            // keep getting those blocks -- drive the downloader state-machine
            debug!(
                "P2P: backpressure: {}, more downloads: {}",
                download_backpressure,
                self.get_network().has_more_downloads()
            );
            1
        } else {
            self.poll_timeout
        };

        let mut expected_attachments = match self.attachments_rx.try_recv() {
            Ok(expected_attachments) => {
                debug!("Atlas: received attachments: {:?}", &expected_attachments);
                expected_attachments
            }
            _ => {
                debug!("Atlas: attachment channel is empty");
                HashSet::new()
            }
        };

        // move over unconfirmed state obtained from the relayer
        self.with_chainstate(|p2p_thread, sortdb, chainstate, _mempool| {
            let _ = Relayer::setup_unconfirmed_state_readonly(chainstate, sortdb);
            p2p_thread.globals.recv_unconfirmed_txs(chainstate);
        });

        // do one pass
        let p2p_res = self.with_chainstate(|p2p_thread, sortdb, chainstate, mempool| {
            // NOTE: handler_args must be created such that it outlives the inner net.run() call and
            // doesn't ref anything within p2p_thread.
            let handler_args = RPCHandlerArgs {
                exit_at_block_height: p2p_thread
                    .config
                    .burnchain
                    .process_exit_at_block_height
                    .clone(),
                genesis_chainstate_hash: Sha256Sum::from_hex(stx_genesis::GENESIS_CHAINSTATE_HASH)
                    .unwrap(),
                event_observer: Some(event_dispatcher),
                cost_estimator: Some(cost_estimator.as_ref()),
                cost_metric: Some(cost_metric.as_ref()),
                fee_estimator: fee_estimator.map(|boxed_estimator| boxed_estimator.as_ref()),
                ..RPCHandlerArgs::default()
            };
            p2p_thread.with_network(|_, net| {
                net.run(
                    sortdb,
                    chainstate,
                    mempool,
                    dns_client_opt,
                    download_backpressure,
                    ibd,
                    poll_ms,
                    &handler_args,
                    &mut expected_attachments,
                )
            })
        });

        match p2p_res {
            Ok(network_result) => {
                let mut have_update = false;
                if self.num_p2p_state_machine_passes < network_result.num_state_machine_passes {
                    // p2p state-machine did a full pass. Notify anyone listening.
                    self.globals.sync_comms.notify_p2p_state_pass();
                    self.num_p2p_state_machine_passes = network_result.num_state_machine_passes;
                }

                if self.num_inv_sync_passes < network_result.num_inv_sync_passes {
                    // inv-sync state-machine did a full pass. Notify anyone listening.
                    self.globals.sync_comms.notify_inv_sync_pass();
                    self.num_inv_sync_passes = network_result.num_inv_sync_passes;

                    // the relayer cares about the number of inventory passes, so pass this along
                    have_update = true;
                }

                if self.num_download_passes < network_result.num_download_passes {
                    // download state-machine did a full pass.  Notify anyone listening.
                    self.globals.sync_comms.notify_download_pass();
                    self.num_download_passes = network_result.num_download_passes;

                    // the relayer cares about the number of download passes, so pass this along
                    have_update = true;
                }

                if network_result.has_data_to_store()
                    || self.last_burn_block_height != network_result.burn_height
                    || have_update
                {
                    // pass along if we have blocks, microblocks, or transactions, or a status
                    // update on the network's view of the burnchain
                    self.last_burn_block_height = network_result.burn_height;
                    self.results_with_data
                        .push_back(RelayerDirective::HandleNetResult(network_result));
                }
            }
            Err(e) => {
                // this is only reachable if the network is not instantiated correctly --
                // i.e. you didn't connect it
                panic!("P2P: Failed to process network dispatch: {:?}", &e);
            }
        };

        while let Some(next_result) = self.results_with_data.pop_front() {
            // have blocks, microblocks, and/or transactions (don't care about anything else),
            // or a directive to mine microblocks
            if let Err(e) = self.globals.relay_send.try_send(next_result) {
                debug!(
                    "P2P: {:?}: download backpressure detected (bufferred {})",
                    &self.get_network().local_peer,
                    self.results_with_data.len()
                );
                match e {
                    TrySendError::Full(directive) => {
                        if let RelayerDirective::RunTenure(..) = directive {
                            // can drop this
                        } else {
                            // don't lose this data -- just try it again
                            self.results_with_data.push_front(directive);
                        }
                        break;
                    }
                    TrySendError::Disconnected(_) => {
                        info!("P2P: Relayer hang up with p2p channel");
                        self.globals.signal_stop();
                        return false;
                    }
                }
            } else {
                debug!("P2P: Dispatched result to Relayer!");
            }
        }

        true
    }
}

impl StacksNode {
    /// Create a StacksPrivateKey from a given seed buffer
    pub fn make_node_private_key_from_seed(seed: &[u8]) -> StacksPrivateKey {
        let node_privkey = {
            let mut re_hashed_seed = seed.to_vec();
            let my_private_key = loop {
                match Secp256k1PrivateKey::from_slice(&re_hashed_seed[..]) {
                    Ok(sk) => break sk,
                    Err(_) => {
                        re_hashed_seed = Sha256Sum::from_data(&re_hashed_seed[..])
                            .as_bytes()
                            .to_vec()
                    }
                }
            };
            my_private_key
        };
        node_privkey
    }

    /// Set up the AST size-precheck height, if configured
    fn setup_ast_size_precheck(config: &Config, sortdb: &mut SortitionDB) {
        if let Some(ast_precheck_size_height) = config.burnchain.ast_precheck_size_height {
            info!(
                "Override burnchain height of {:?} to {}",
                ASTRules::PrecheckSize,
                ast_precheck_size_height
            );
            let mut tx = sortdb
                .tx_begin()
                .expect("FATAL: failed to begin tx on sortition DB");
            SortitionDB::override_ast_rule_height(
                &mut tx,
                ASTRules::PrecheckSize,
                ast_precheck_size_height,
            )
            .expect("FATAL: failed to override AST PrecheckSize rule height");
            tx.commit()
                .expect("FATAL: failed to commit sortition DB transaction");
        }
    }

    /// Set up the mempool DB by making sure it exists.
    /// Panics on failure.
    fn setup_mempool_db(config: &Config) -> MemPoolDB {
        // force early mempool instantiation
        let cost_estimator = config
            .make_cost_estimator()
            .unwrap_or_else(|| Box::new(UnitEstimator));
        let metric = config
            .make_cost_metric()
            .unwrap_or_else(|| Box::new(UnitMetric));

        let mempool = MemPoolDB::open(
            config.is_mainnet(),
            config.burnchain.chain_id,
            &config.get_chainstate_path_str(),
            cost_estimator,
            metric,
        )
        .expect("BUG: failed to instantiate mempool");

        mempool
    }

    /// Set up the Peer DB and update any soft state from the config file.  This includes:
    /// * blacklisted/whitelisted nodes
    /// * node keys
    /// * bootstrap nodes
    /// Returns the instantiated PeerDB
    /// Panics on failure.
    fn setup_peer_db(config: &Config, burnchain: &Burnchain) -> PeerDB {
        let data_url = UrlString::try_from(format!("{}", &config.node.data_url)).unwrap();
        let initial_neighbors = config.node.bootstrap_node.clone();
        if initial_neighbors.len() > 0 {
            info!(
                "Will bootstrap from peers {}",
                VecDisplay(&initial_neighbors)
            );
        } else {
            warn!("Without a peer to bootstrap from, the node will start mining a new chain");
        }

        let p2p_sock: SocketAddr = config.node.p2p_bind.parse().expect(&format!(
            "Failed to parse socket: {}",
            &config.node.p2p_bind
        ));
        let p2p_addr: SocketAddr = config.node.p2p_address.parse().expect(&format!(
            "Failed to parse socket: {}",
            &config.node.p2p_address
        ));
        let node_privkey =
            StacksNode::make_node_private_key_from_seed(&config.node.local_peer_seed);

        let mut peerdb = PeerDB::connect(
            &config.get_peer_db_file_path(),
            true,
            config.burnchain.chain_id,
            burnchain.network_id,
            Some(node_privkey),
            config.connection_options.private_key_lifetime.clone(),
            PeerAddress::from_socketaddr(&p2p_addr),
            p2p_sock.port(),
            data_url,
            &vec![],
            Some(&initial_neighbors),
        )
        .map_err(|e| {
            eprintln!(
                "Failed to open {}: {:?}",
                &config.get_peer_db_file_path(),
                &e
            );
            panic!();
        })
        .unwrap();

        // allow all bootstrap nodes
        {
            let mut tx = peerdb.tx_begin().unwrap();
            for initial_neighbor in initial_neighbors.iter() {
                // update peer in case public key changed
                PeerDB::update_peer(&mut tx, &initial_neighbor).unwrap();
                PeerDB::set_allow_peer(
                    &mut tx,
                    initial_neighbor.addr.network_id,
                    &initial_neighbor.addr.addrbytes,
                    initial_neighbor.addr.port,
                    -1,
                )
                .unwrap();
            }
            tx.commit().unwrap();
        }

        if !config.node.deny_nodes.is_empty() {
            warn!("Will ignore nodes {:?}", &config.node.deny_nodes);
        }

        // deny all config-denied peers
        {
            let mut tx = peerdb.tx_begin().unwrap();
            for denied in config.node.deny_nodes.iter() {
                PeerDB::set_deny_peer(
                    &mut tx,
                    denied.addr.network_id,
                    &denied.addr.addrbytes,
                    denied.addr.port,
                    get_epoch_time_secs() + 24 * 365 * 3600,
                )
                .unwrap();
            }
            tx.commit().unwrap();
        }

        // update services to indicate we can support mempool sync
        {
            let mut tx = peerdb.tx_begin().unwrap();
            PeerDB::set_local_services(
                &mut tx,
                (ServiceFlags::RPC as u16) | (ServiceFlags::RELAY as u16),
            )
            .unwrap();
            tx.commit().unwrap();
        }

        peerdb
    }

    /// Set up the PeerNetwork, but do not bind it.
    pub fn setup_peer_network(
        config: &Config,
        atlas_config: &AtlasConfig,
        burnchain: Burnchain,
    ) -> PeerNetwork {
        let sortdb = SortitionDB::open(
            &config.get_burn_db_file_path(),
            true,
            burnchain.pox_constants.clone(),
        )
        .expect("Error while instantiating sor/tition db");

        let epochs = SortitionDB::get_stacks_epochs(sortdb.conn())
            .expect("Error while loading stacks epochs");

        let view = {
            let sortition_tip = SortitionDB::get_canonical_burn_chain_tip(&sortdb.conn())
                .expect("Failed to get sortition tip");
            SortitionDB::get_burnchain_view(&sortdb.conn(), &burnchain, &sortition_tip).unwrap()
        };

        let peerdb = Self::setup_peer_db(config, &burnchain);

        let atlasdb =
            AtlasDB::connect(atlas_config.clone(), &config.get_atlas_db_file_path(), true).unwrap();

        let local_peer = match PeerDB::get_local_peer(peerdb.conn()) {
            Ok(local_peer) => local_peer,
            _ => panic!("Unable to retrieve local peer"),
        };

        let p2p_net = PeerNetwork::new(
            peerdb,
            atlasdb,
            local_peer,
            config.burnchain.peer_version,
            burnchain,
            view,
            config.connection_options.clone(),
            epochs,
        );

        p2p_net
    }

    /// Main loop of the relayer.
    /// Runs in a separate thread.
    /// Continuously receives
    pub fn relayer_main(mut relayer_thread: RelayerThread, relay_recv: Receiver<RelayerDirective>) {
        while let Ok(directive) = relay_recv.recv() {
            if !relayer_thread.globals.keep_running() {
                break;
            }

            if !relayer_thread.handle_directive(directive) {
                break;
            }
        }

        // kill miner if it's running
        signal_mining_blocked(relayer_thread.globals.get_miner_status());

        // set termination flag so other threads die
        relayer_thread.globals.signal_stop();

        debug!("Relayer exit!");
    }

    /// Main loop of the p2p thread.
    /// Runs in a separate thread.
    /// Continuously receives, until told otherwise.
    pub fn p2p_main(mut p2p_thread: PeerThread, event_dispatcher: EventDispatcher) {
        let (mut dns_resolver, mut dns_client) = DNSResolver::new(10);

        // spawn a daemon thread that runs the DNS resolver.
        // It will die when the rest of the system dies.
        {
            let _jh = thread::Builder::new()
                .name("dns-resolver".to_string())
                .spawn(move || {
                    debug!("DNS resolver thread ID is {:?}", thread::current().id());
                    dns_resolver.thread_main();
                })
                .unwrap();
        }

        // NOTE: these must be instantiated in the thread context, since it can't be safely sent
        // between threads
        let fee_estimator_opt = p2p_thread.config.make_fee_estimator();
        let cost_estimator = p2p_thread
            .config
            .make_cost_estimator()
            .unwrap_or_else(|| Box::new(UnitEstimator));
        let cost_metric = p2p_thread
            .config
            .make_cost_metric()
            .unwrap_or_else(|| Box::new(UnitMetric));

        // receive until we can't reach the receiver thread
        loop {
            if !p2p_thread.globals.keep_running() {
                break;
            }
            if !p2p_thread.run_one_pass(
                Some(&mut dns_client),
                &event_dispatcher,
                &cost_estimator,
                &cost_metric,
                fee_estimator_opt.as_ref(),
            ) {
                break;
            }
        }

        // kill miner
        signal_mining_blocked(p2p_thread.globals.get_miner_status());

        // set termination flag so other threads die
        p2p_thread.globals.signal_stop();

        // thread exited, so signal to the relayer thread to die.
        while let Err(TrySendError::Full(_)) = p2p_thread
            .globals
            .relay_send
            .try_send(RelayerDirective::Exit)
        {
            warn!("Failed to direct relayer thread to exit, sleeping and trying again");
            thread::sleep(Duration::from_secs(5));
        }
        info!("P2P thread exit!");
    }

    pub fn spawn(
        runloop: &RunLoop,
        globals: Globals,
        // relay receiver endpoint for the p2p thread, so the relayer can feed it data to push
        relay_recv: Receiver<RelayerDirective>,
        // attachments receiver endpoint for the p2p thread, so the chains coordinator can feed it
        // attachments it discovers
        attachments_receiver: Receiver<HashSet<AttachmentInstance>>,
    ) -> StacksNode {
        let config = runloop.config().clone();
        let is_miner = runloop.is_miner();
        let burnchain = runloop.get_burnchain();
        let atlas_config = AtlasConfig::default(config.is_mainnet());
        let keychain = Keychain::default(config.node.seed.clone());

        // we can call _open_ here rather than _connect_, since connect is first called in
        //   make_genesis_block
        let mut sortdb = SortitionDB::open(
            &config.get_burn_db_file_path(),
            true,
            burnchain.pox_constants.clone(),
        )
        .expect("Error while instantiating sor/tition db");

        Self::setup_ast_size_precheck(&config, &mut sortdb);

        let _ = Self::setup_mempool_db(&config);

        let mut p2p_net = Self::setup_peer_network(&config, &atlas_config, burnchain.clone());
        let relayer = Relayer::from_p2p(&mut p2p_net);

        let local_peer = p2p_net.local_peer.clone();

        let burnchain_signer = keychain.get_burnchain_signer();
        match monitoring::set_burnchain_signer(burnchain_signer.clone()) {
            Err(e) => {
                warn!("Failed to set global burnchain signer: {:?}", &e);
            }
            _ => {}
        }

        // setup initial key registration
        let leader_key_registration_state = if config.node.mock_mining {
            // mock mining, pretend to have a registered key
            let (vrf_public_key, _) = keychain.make_vrf_keypair(VRF_MOCK_MINER_KEY);
            LeaderKeyRegistrationState::Active(RegisteredKey {
                target_block_height: VRF_MOCK_MINER_KEY,
                block_height: 1,
                op_vtxindex: 1,
                vrf_public_key,
            })
        } else {
            LeaderKeyRegistrationState::Inactive
        };
        globals.set_initial_leader_key_registration_state(leader_key_registration_state);

        let relayer_thread = RelayerThread::new(runloop, local_peer.clone(), relayer);
        let relayer_thread_handle = thread::Builder::new()
            .name(format!("relayer-{}", &local_peer.data_url))
            .stack_size(BLOCK_PROCESSOR_STACK_SIZE)
            .spawn(move || {
                debug!("relayer thread ID is {:?}", thread::current().id());
                Self::relayer_main(relayer_thread, relay_recv);
            })
            .expect("FATAL: failed to start relayer thread");

        let p2p_event_dispatcher = runloop.get_event_dispatcher();
        let p2p_thread = PeerThread::new(runloop, p2p_net, attachments_receiver);
        let p2p_thread_handle = thread::Builder::new()
            .stack_size(BLOCK_PROCESSOR_STACK_SIZE)
            .name(format!(
                "p2p-({},{})",
                &config.node.p2p_bind, &config.node.rpc_bind
            ))
            .spawn(move || {
                debug!("p2p thread ID is {:?}", thread::current().id());
                Self::p2p_main(p2p_thread, p2p_event_dispatcher);
            })
            .expect("FATAL: failed to start p2p thread");

        info!("Start HTTP server on: {}", &config.node.rpc_bind);
        info!("Start P2P server on: {}", &config.node.p2p_bind);

        StacksNode {
            atlas_config,
            globals,
            is_miner,
            p2p_thread_handle,
            relayer_thread_handle,
        }
    }

    /// Manage the VRF public key registration state machine.
    /// Tell the relayer thread to fire off a tenure and a block commit op,
    /// if it is time to do so.
    /// `ibd` indicates whether or not we're in the initial block download.  Used to control when
    /// to try and register VRF keys.
    /// Called from the main thread.
    /// Return true if we succeeded in carrying out the next task of the operation.
    pub fn relayer_issue_tenure(&mut self, ibd: bool) -> bool {
        if !self.is_miner {
            // node is a follower, don't try to issue a tenure
            return true;
        }

        if let Some(burnchain_tip) = self.globals.get_last_sortition() {
            if !ibd {
                // try and register a VRF key before issuing a tenure
                let leader_key_registration_state =
                    self.globals.get_leader_key_registration_state();
                match leader_key_registration_state {
                    LeaderKeyRegistrationState::Active(ref key) => {
                        debug!(
                            "Tenure: Using key {:?} off of {}",
                            &key.vrf_public_key, &burnchain_tip.burn_header_hash
                        );

                        self.globals
                            .relay_send
                            .send(RelayerDirective::RunTenure(
                                key.clone(),
                                burnchain_tip,
                                get_epoch_time_ms(),
                            ))
                            .is_ok()
                    }
                    LeaderKeyRegistrationState::Inactive => {
                        warn!(
                            "Tenure: skipped tenure because no active VRF key. Trying to register one."
                        );
                        self.globals
                            .relay_send
                            .send(RelayerDirective::RegisterKey(burnchain_tip))
                            .is_ok()
                    }
                    LeaderKeyRegistrationState::Pending(..) => true,
                }
            } else {
                // still sync'ing so just try again later
                true
            }
        } else {
            warn!("Tenure: Do not know the last burn block. As a miner, this is bad.");
            true
        }
    }

    /// Notify the relayer of a sortition, telling it to process the block
    ///  and advertize it if it was mined by the node.
    /// returns _false_ if the relayer hung up the channel.
    /// Called from the main thread.
    pub fn relayer_sortition_notify(&self) -> bool {
        if !self.is_miner {
            // node is a follower, don't try to process my own tenure.
            return true;
        }

        if let Some(snapshot) = self.globals.get_last_sortition() {
            debug!(
                "Tenure: Notify sortition!";
                "consensus_hash" => %snapshot.consensus_hash,
                "burn_block_hash" => %snapshot.burn_header_hash,
                "winning_stacks_block_hash" => %snapshot.winning_stacks_block_hash,
                "burn_block_height" => &snapshot.block_height,
                "sortition_id" => %snapshot.sortition_id
            );
            if snapshot.sortition {
                return self
                    .globals
                    .relay_send
                    .send(RelayerDirective::ProcessTenure(
                        snapshot.consensus_hash.clone(),
                        snapshot.parent_burn_header_hash.clone(),
                        snapshot.winning_stacks_block_hash.clone(),
                    ))
                    .is_ok();
            }
        } else {
            debug!("Tenure: Notify sortition! No last burn block");
        }
        true
    }

    /// Process a state coming from the burnchain, by extracting the validated KeyRegisterOp
    /// and inspecting if a sortition was won.
    /// `ibd`: boolean indicating whether or not we are in the initial block download
    /// Called from the main thread.
    pub fn process_burnchain_state(
        &mut self,
        sortdb: &SortitionDB,
        sort_id: &SortitionId,
        ibd: bool,
    ) -> Option<BlockSnapshot> {
        let mut last_sortitioned_block = None;

        let ic = sortdb.index_conn();

        let block_snapshot = SortitionDB::get_block_snapshot(&ic, sort_id)
            .expect("Failed to obtain block snapshot for processed burn block.")
            .expect("Failed to obtain block snapshot for processed burn block.");
        let block_height = block_snapshot.block_height;

        let block_commits =
            SortitionDB::get_block_commits_by_block(&ic, &block_snapshot.sortition_id)
                .expect("Unexpected SortitionDB error fetching block commits");

        update_active_miners_count_gauge(block_commits.len() as i64);

        for op in block_commits.into_iter() {
            if op.txid == block_snapshot.winning_block_txid {
                info!(
                    "Received burnchain block #{} including block_commit_op (winning) - {} ({})",
                    block_height, op.apparent_sender, &op.block_header_hash
                );
                last_sortitioned_block = Some((block_snapshot.clone(), op.vtxindex));
            } else {
                if self.is_miner {
                    info!(
                        "Received burnchain block #{} including block_commit_op - {} ({})",
                        block_height, op.apparent_sender, &op.block_header_hash
                    );
                }
            }
        }

        let key_registers =
            SortitionDB::get_leader_keys_by_block(&ic, &block_snapshot.sortition_id)
                .expect("Unexpected SortitionDB error fetching key registers");

        if !ibd {
            // only bother with this if we're sync'ed
            self.globals
                .try_activate_leader_key_registration(block_height, key_registers);
        }

        self.globals.set_last_sortition(block_snapshot);
        last_sortitioned_block.map(|x| x.0)
    }

    /// Join all inner threads
    pub fn join(self) {
        self.relayer_thread_handle.join().unwrap();
        self.p2p_thread_handle.join().unwrap();
    }
}<|MERGE_RESOLUTION|>--- conflicted
+++ resolved
@@ -2432,12 +2432,6 @@
         if !self.globals.coord_comms.announce_new_stacks_block() {
             return Err(Error::CoordinatorClosed);
         }
-<<<<<<< HEAD
-        let stacks_blocks_processed = self.globals.coord_comms.get_stacks_blocks_processed();
-
-        debug!("Relayer: Wait for Stacks block to be processed");
-=======
->>>>>>> 57e7852f
         if !self
             .globals
             .coord_comms
