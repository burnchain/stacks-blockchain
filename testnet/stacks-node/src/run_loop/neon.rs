use crate::{
    neon_node, BitcoinRegtestController, BurnchainController, Config, EventDispatcher, Keychain,
    NeonGenesisNode,
};
use stacks::burnchains::bitcoin::address::BitcoinAddress;
use stacks::burnchains::bitcoin::address::BitcoinAddressType;
use stacks::burnchains::{Address, Burnchain};
use stacks::chainstate::burn::db::sortdb::SortitionDB;
use stacks::chainstate::coordinator::comm::{CoordinatorChannels, CoordinatorReceivers};
use stacks::chainstate::coordinator::{
    BlockEventDispatcher, ChainsCoordinator, CoordinatorCommunication,
};
use stacks::chainstate::stacks::boot::STACKS_BOOT_CODE_CONTRACT_ADDRESS_STR;
use stacks::chainstate::stacks::db::{ChainStateBootData, ClarityTx, StacksChainState};
use stacks::vm::types::{PrincipalData, QualifiedContractIdentifier, Value};
use std::cmp;
use std::sync::mpsc::sync_channel;
use std::thread;

use super::RunLoopCallbacks;

use crate::monitoring::start_serving_monitoring_metrics;

use crate::syncctl::PoxSyncWatchdog;

/// Coordinating a node running in neon mode.
#[cfg(test)]
pub struct RunLoop {
    config: Config,
    pub callbacks: RunLoopCallbacks,
    blocks_processed: std::sync::Arc<std::sync::atomic::AtomicU64>,
    coordinator_channels: Option<(CoordinatorReceivers, CoordinatorChannels)>,
}

#[cfg(not(test))]
pub struct RunLoop {
    config: Config,
    pub callbacks: RunLoopCallbacks,
    coordinator_channels: Option<(CoordinatorReceivers, CoordinatorChannels)>,
}

impl RunLoop {
    /// Sets up a runloop and node, given a config.
    #[cfg(not(test))]
    pub fn new(config: Config) -> Self {
        let channels = CoordinatorCommunication::instantiate();
        Self {
            config,
            coordinator_channels: Some(channels),
            callbacks: RunLoopCallbacks::new(),
        }
    }

    #[cfg(test)]
    pub fn new(config: Config) -> Self {
        let channels = CoordinatorCommunication::instantiate();
        Self {
            config,
            coordinator_channels: Some(channels),
            callbacks: RunLoopCallbacks::new(),
            blocks_processed: std::sync::Arc::new(std::sync::atomic::AtomicU64::new(0)),
        }
    }

    pub fn get_coordinator_channel(&self) -> Option<CoordinatorChannels> {
        self.coordinator_channels.as_ref().map(|x| x.1.clone())
    }

    #[cfg(test)]
    pub fn get_blocks_processed_arc(&self) -> std::sync::Arc<std::sync::atomic::AtomicU64> {
        self.blocks_processed.clone()
    }

    #[cfg(not(test))]
    fn get_blocks_processed_arc(&self) {}

    #[cfg(test)]
    fn bump_blocks_processed(&self) {
        self.blocks_processed
            .fetch_add(1, std::sync::atomic::Ordering::SeqCst);
    }

    #[cfg(not(test))]
    fn bump_blocks_processed(&self) {}

    /// Starts the testnet runloop.
    ///
    /// This function will block by looping infinitely.
    /// It will start the burnchain (separate thread), set-up a channel in
    /// charge of coordinating the new blocks coming from the burnchain and
    /// the nodes, taking turns on tenures.  
    pub fn start(&mut self, _expected_num_rounds: u64, burnchain_opt: Option<Burnchain>) {
        let (coordinator_receivers, coordinator_senders) = self
            .coordinator_channels
            .take()
            .expect("Run loop already started, can only start once after initialization.");

        // Initialize and start the burnchain.
        let mut burnchain = BitcoinRegtestController::with_burnchain(
            self.config.clone(),
            Some(coordinator_senders.clone()),
            burnchain_opt.clone(),
        );
        let pox_constants = burnchain.get_pox_constants();

        let is_miner = if self.config.node.miner {
            let keychain = Keychain::default(self.config.node.seed.clone());
            let btc_addr = BitcoinAddress::from_bytes(
                self.config.burnchain.get_bitcoin_network().1,
                BitcoinAddressType::PublicKeyHash,
                &Keychain::address_from_burnchain_signer(&keychain.get_burnchain_signer())
                    .to_bytes(),
            )
            .unwrap();
            info!("Miner node: checking UTXOs at address: {}", btc_addr);

            let utxos = burnchain.get_utxos(&keychain.generate_op_signer().get_public_key(), 1);
            if utxos.is_none() {
                error!("Miner node: UTXOs not found. Switching to Follower node. Restart node when you get some UTXOs.");
                false
            } else {
                info!("Miner node: starting up, UTXOs found.");
                true
            }
        } else {
            info!("Follower node: starting up");
            false
        };

        let burnchain_config = burnchain.get_burnchain();
        let mut target_burnchain_block_height = 1.max(burnchain_config.first_block_height);

        match burnchain.start(Some(target_burnchain_block_height)) {
            Ok(_) => {}
            Err(e) => {
                warn!("Burnchain controller stopped: {}", e);
                return;
            }
        };

        let mainnet = false;
        let chainid = neon_node::TESTNET_CHAIN_ID;
        let block_limit = self.config.block_limit.clone();
        let initial_balances = self
            .config
            .initial_balances
            .iter()
            .map(|e| (e.address.clone(), e.amount))
            .collect();

        // setup dispatcher
        let mut event_dispatcher = EventDispatcher::new();
        for observer in self.config.events_observers.iter() {
            event_dispatcher.register_observer(observer);
        }

        let mut coordinator_dispatcher = event_dispatcher.clone();

        let chainstate_path = self.config.get_chainstate_path();
        let coordinator_burnchain_config = burnchain_config.clone();

<<<<<<< HEAD
        let (attachments_tx, attachments_rx) = sync_channel(1);
=======
        let first_block_height = burnchain_config.first_block_height as u128;
        let pox_prepare_length = burnchain_config.pox_constants.prepare_length as u128;
        let pox_reward_cycle_length = burnchain_config.pox_constants.reward_cycle_length as u128;
        let pox_rejection_fraction = burnchain_config.pox_constants.pox_rejection_fraction as u128;

        let boot_block = Box::new(move |clarity_tx: &mut ClarityTx| {
            let contract = QualifiedContractIdentifier::parse(&format!(
                "{}.pox",
                STACKS_BOOT_CODE_CONTRACT_ADDRESS_STR
            ))
            .expect("Failed to construct boot code contract address");
            let sender = PrincipalData::from(contract.clone());
            let params = vec![
                Value::UInt(first_block_height),
                Value::UInt(pox_prepare_length),
                Value::UInt(pox_reward_cycle_length),
                Value::UInt(pox_rejection_fraction),
            ];

            clarity_tx.connection().as_transaction(|conn| {
                conn.run_contract_call(
                    &sender,
                    &contract,
                    "set-burnchain-parameters",
                    &params,
                    |_, _| false,
                )
                .expect("Failed to set burnchain parameters in PoX contract");
            });
        });
        let mut boot_data = ChainStateBootData::new(
            &coordinator_burnchain_config,
            initial_balances,
            Some(boot_block),
        );

        let (chain_state_db, receipts) = StacksChainState::open_and_exec(
            mainnet,
            chainid,
            &chainstate_path,
            Some(&mut boot_data),
            block_limit,
        )
        .unwrap();
        coordinator_dispatcher.dispatch_boot_receipts(receipts);
>>>>>>> 57953c0a

        thread::spawn(move || {
            ChainsCoordinator::run(
                chain_state_db,
                coordinator_burnchain_config,
<<<<<<< HEAD
                mainnet,
                chainid,
                Some(initial_balances),
                block_limit,
                attachments_tx,
=======
>>>>>>> 57953c0a
                &mut coordinator_dispatcher,
                coordinator_receivers,
            );
        });

        let mut burnchain_tip = burnchain.wait_for_sortitions(None);

        let chainstate_path = self.config.get_chainstate_path();
        let mut pox_watchdog = PoxSyncWatchdog::new(
            mainnet,
            chainid,
            chainstate_path,
            self.config.burnchain.poll_time_secs,
            self.config.connection_options.timeout,
            self.config.node.pox_sync_sample_secs,
        )
        .unwrap();

        // setup genesis
        let node = NeonGenesisNode::new(
            self.config.clone(),
            event_dispatcher,
            burnchain_config.clone(),
            Box::new(|_| {}),
        );
        let mut node = if is_miner {
            node.into_initialized_leader_node(
                burnchain_tip.clone(),
                self.get_blocks_processed_arc(),
                coordinator_senders,
                pox_watchdog.make_comms_handle(),
                attachments_rx,
            )
        } else {
            node.into_initialized_node(
                burnchain_tip.clone(),
                self.get_blocks_processed_arc(),
                coordinator_senders,
                pox_watchdog.make_comms_handle(),
                attachments_rx,
            )
        };

        // TODO (hack) instantiate the sortdb in the burnchain
        let _ = burnchain.sortdb_mut();

        // Start the runloop
        info!("Begin run loop");
        self.bump_blocks_processed();

        let prometheus_bind = self.config.node.prometheus_bind.clone();
        if let Some(prometheus_bind) = prometheus_bind {
            thread::spawn(move || {
                start_serving_monitoring_metrics(prometheus_bind);
            });
        }

        let mut block_height = 1.max(burnchain_config.first_block_height);

        let mut burnchain_height = block_height;

        // prepare to fetch the first reward cycle!
        target_burnchain_block_height = burnchain_height + pox_constants.reward_cycle_length as u64;

        loop {
            // wait for the p2p state-machine to do at least one pass
            debug!("Wait until we reach steady-state before processing more burnchain blocks...");
            // wait until it's okay to process the next sortitions
            let ibd =
                pox_watchdog.pox_sync_wait(&burnchain_config, &burnchain_tip, burnchain_height);

            let (next_burnchain_tip, next_burnchain_height) =
                match burnchain.sync(Some(target_burnchain_block_height)) {
                    Ok(x) => x,
                    Err(e) => {
                        warn!("Burnchain controller stopped: {}", e);
                        return;
                    }
                };

            target_burnchain_block_height = cmp::min(
                next_burnchain_height,
                target_burnchain_block_height + pox_constants.reward_cycle_length as u64,
            );
            debug!(
                "Downloaded burnchain blocks up to height {}; new target height is {}",
                next_burnchain_height, target_burnchain_block_height
            );

            burnchain_tip = next_burnchain_tip;
            burnchain_height = next_burnchain_height;

            let sortition_tip = &burnchain_tip.block_snapshot.sortition_id;
            let next_height = burnchain_tip.block_snapshot.block_height;

            if next_height > block_height {
                // first, let's process all blocks in (block_height, next_height]
                for block_to_process in (block_height + 1)..(next_height + 1) {
                    let block = {
                        let ic = burnchain.sortdb_ref().index_conn();
                        SortitionDB::get_ancestor_snapshot(&ic, block_to_process, sortition_tip)
                            .unwrap()
                            .expect("Failed to find block in fork processed by bitcoin indexer")
                    };
                    let sortition_id = &block.sortition_id;

                    // Have the node process the new block, that can include, or not, a sortition.
                    node.process_burnchain_state(burnchain.sortdb_mut(), sortition_id, ibd);

                    // Now, tell the relayer to check if it won a sortition during this block,
                    //   and, if so, to process and advertize the block
                    //
                    // _this will block if the relayer's buffer is full_
                    if !node.relayer_sortition_notify() {
                        // relayer hung up, exit.
                        error!("Block relayer and miner hung up, exiting.");
                        return;
                    }
                }

                block_height = next_height;
                debug!(
                    "Synchronized burnchain up to block height {} (chain tip height is {})",
                    block_height, burnchain_height
                );
            }

            if block_height >= burnchain_height && !ibd {
                // at tip, and not downloading. proceed to mine.
                debug!(
                    "Synchronized full burnchain up to height {}. Proceeding to mine blocks",
                    block_height
                );
                if !node.relayer_issue_tenure() {
                    // relayer hung up, exit.
                    error!("Block relayer and miner hung up, exiting.");
                    return;
                }
            }
        }
    }
}<|MERGE_RESOLUTION|>--- conflicted
+++ resolved
@@ -159,9 +159,7 @@
         let chainstate_path = self.config.get_chainstate_path();
         let coordinator_burnchain_config = burnchain_config.clone();
 
-<<<<<<< HEAD
         let (attachments_tx, attachments_rx) = sync_channel(1);
-=======
         let first_block_height = burnchain_config.first_block_height as u128;
         let pox_prepare_length = burnchain_config.pox_constants.prepare_length as u128;
         let pox_reward_cycle_length = burnchain_config.pox_constants.reward_cycle_length as u128;
@@ -207,20 +205,12 @@
         )
         .unwrap();
         coordinator_dispatcher.dispatch_boot_receipts(receipts);
->>>>>>> 57953c0a
 
         thread::spawn(move || {
             ChainsCoordinator::run(
                 chain_state_db,
                 coordinator_burnchain_config,
-<<<<<<< HEAD
-                mainnet,
-                chainid,
-                Some(initial_balances),
-                block_limit,
                 attachments_tx,
-=======
->>>>>>> 57953c0a
                 &mut coordinator_dispatcher,
                 coordinator_receivers,
             );
